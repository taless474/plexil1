// Copyright (c) 2006-2011, Universities Space Research Association (USRA).
//  All rights reserved.
//
// Redistribution and use in source and binary forms, with or without
// modification, are permitted provided that the following conditions are met:
//     * Redistributions of source code must retain the above copyright
//       notice, this list of conditions and the following disclaimer.
//     * Redistributions in binary form must reproduce the above copyright
//       notice, this list of conditions and the following disclaimer in the
//       documentation and/or other materials provided with the distribution.
//    * Neither the name of the Universities Space Research Association nor the
//       names of its contributors may be used to endorse or promote products
//       derived from this software without specific prior written permission.
//
// THIS SOFTWARE IS PROVIDED BY USRA ``AS IS'' AND ANY EXPRESS OR IMPLIED
// WARRANTIES, INCLUDING, BUT NOT LIMITED TO, THE IMPLIED WARRANTIES OF
// MERCHANTABILITY AND FITNESS FOR A PARTICULAR PURPOSE ARE
// DISCLAIMED. IN NO EVENT SHALL USRA BE LIABLE FOR ANY DIRECT, INDIRECT,
// INCIDENTAL, SPECIAL, EXEMPLARY, OR CONSEQUENTIAL DAMAGES (INCLUDING,
// BUT NOT LIMITED TO, PROCUREMENT OF SUBSTITUTE GOODS OR SERVICES; LOSS
// OF USE, DATA, OR PROFITS; OR BUSINESS INTERRUPTION) HOWEVER CAUSED AND
// ON ANY THEORY OF LIABILITY, WHETHER IN CONTRACT, STRICT LIABILITY, OR
// TORT (INCLUDING NEGLIGENCE OR OTHERWISE) ARISING IN ANY WAY OUT OF THE
// USE OF THIS SOFTWARE, EVEN IF ADVISED OF THE POSSIBILITY OF SUCH DAMAGE.

package plexil;

import java.util.Vector;

import org.antlr.runtime.*;
import org.antlr.runtime.tree.*;

import net.n3.nanoxml.*;

public class CommandDeclarationNode extends PlexilTreeNode
{
    public CommandDeclarationNode(Token t)
    {
        super(t);
    }

<<<<<<< HEAD
=======
    public CommandDeclarationNode(CommandDeclarationNode n)
    {
        super(n);
    }

	public Tree dupNode()
	{
		return new CommandDeclarationNode(this);
	}

>>>>>>> d53ba82d
    // structure is:
    // ^(COMMAND_KYWD NCNAME paramsSpec? returnsSpec? resourcesList?)

    public void earlyCheck(NodeContext context, CompilerState state)
    {
        // check that name is not already defined
        String cmdName = this.getChild(0).getText();
        if (GlobalContext.getGlobalContext().isCommandName(cmdName)) {
            // Report duplicate definition
            state.addDiagnostic(this.getChild(0),
                                "Command \"" + cmdName + "\" is already defined",
                                Severity.ERROR);
        }

        // Parse parameter list, if supplied
        Vector<VariableName> parmSpecs = null;
        ParameterSpecNode parmAST = getParameters();
        if (parmAST != null) {
            parmAST.earlyCheck(context, state); // for effect
            parmSpecs = parmAST.getParameterVector();
            if (parmSpecs != null) {
                for (VariableName vn : parmSpecs) {
                    if (vn instanceof InterfaceVariableName) {
                        state.addDiagnostic(vn.getDeclaration(),
                                            (vn.isAssignable() ? "InOut" : "In")
                                            + " declaration is illegal in command parameter declarations",
                                            Severity.ERROR);
                    }
                }
            }
        }

        // Parse return type, if supplied
        Vector<VariableName> returnSpecs = null;
        ReturnSpecNode returnAST = (ReturnSpecNode) getReturn();
        if (returnAST != null) {
            returnAST.earlyCheck(context, state); // for effect
            returnSpecs = returnAST.getReturnVector();
        } 

        // TODO: Handle resource list

        // Define in global environment
        GlobalContext.getGlobalContext().addCommandName(this, cmdName, parmSpecs, returnSpecs);
    }

    public void constructXML()
    {
        super.constructXML();

        // add name
        PlexilTreeNode nameTree = this.getChild(0);
        IXMLElement nameXML = new XMLElement("Name");
        nameXML.setContent(nameTree.getText());
        m_xml.addChild(nameXML);

        if (this.getChildCount() > 1) {
            // Add return spec(s) if provided
            ReturnSpecNode returnSpec = getReturn();
            if (returnSpec != null) {
                returnSpec.constructReturnXML(m_xml);
            }

            // Add parameter spec(s) if provided
            // Skip it if any of the parameters is an Any or wildcard,
            // as there's no legal way to represent them in Plexil XML
            ParameterSpecNode parametersSpec = getParameters();
            if (parametersSpec != null && !parametersSpec.containsAnyType()) {
                parametersSpec.constructParameterXML(m_xml);
            }

            // TODO: add resource list if provided
            PlexilTreeNode resourceList = getResourceList();
            if (resourceList != null) {
            }
        }
    }

    public String getXMLElementName() { return "CommandDeclaration"; }

    protected ParameterSpecNode getParameters()
    {
        if (this.getChildCount() < 2)
            return null;
        if (this.getChild(1).getType() != PlexilLexer.PARAMETERS)
            return null;
        return (ParameterSpecNode) this.getChild(1);
    }

    protected ReturnSpecNode getReturn()
    {
        if (this.getChildCount() < 2)
            return null;
        for (int i = 1; i < this.getChildCount(); i++) {
            if (this.getChild(i).getType() == PlexilLexer.RETURNS_KYWD)
                return (ReturnSpecNode) this.getChild(i);
        }
        return null; // not found
    }

    protected PlexilTreeNode getResourceList()
    {
        // *** TODO: implement!
        return null;
    }

}<|MERGE_RESOLUTION|>--- conflicted
+++ resolved
@@ -39,8 +39,6 @@
         super(t);
     }
 
-<<<<<<< HEAD
-=======
     public CommandDeclarationNode(CommandDeclarationNode n)
     {
         super(n);
@@ -51,7 +49,6 @@
 		return new CommandDeclarationNode(this);
 	}
 
->>>>>>> d53ba82d
     // structure is:
     // ^(COMMAND_KYWD NCNAME paramsSpec? returnsSpec? resourcesList?)
 
