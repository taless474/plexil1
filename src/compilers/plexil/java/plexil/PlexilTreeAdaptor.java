// Copyright (c) 2006-2011, Universities Space Research Association (USRA).
//  All rights reserved.
//
// Redistribution and use in source and binary forms, with or without
// modification, are permitted provided that the following conditions are met:
//     * Redistributions of source code must retain the above copyright
//       notice, this list of conditions and the following disclaimer.
//     * Redistributions in binary form must reproduce the above copyright
//       notice, this list of conditions and the following disclaimer in the
//       documentation and/or other materials provided with the distribution.
//    * Neither the name of the Universities Space Research Association nor the
//       names of its contributors may be used to endorse or promote products
//       derived from this software without specific prior written permission.
//
// THIS SOFTWARE IS PROVIDED BY USRA ``AS IS'' AND ANY EXPRESS OR IMPLIED
// WARRANTIES, INCLUDING, BUT NOT LIMITED TO, THE IMPLIED WARRANTIES OF
// MERCHANTABILITY AND FITNESS FOR A PARTICULAR PURPOSE ARE
// DISCLAIMED. IN NO EVENT SHALL USRA BE LIABLE FOR ANY DIRECT, INDIRECT,
// INCIDENTAL, SPECIAL, EXEMPLARY, OR CONSEQUENTIAL DAMAGES (INCLUDING,
// BUT NOT LIMITED TO, PROCUREMENT OF SUBSTITUTE GOODS OR SERVICES; LOSS
// OF USE, DATA, OR PROFITS; OR BUSINESS INTERRUPTION) HOWEVER CAUSED AND
// ON ANY THEORY OF LIABILITY, WHETHER IN CONTRACT, STRICT LIABILITY, OR
// TORT (INCLUDING NEGLIGENCE OR OTHERWISE) ARISING IN ANY WAY OUT OF THE
// USE OF THIS SOFTWARE, EVEN IF ADVISED OF THE POSSIBILITY OF SUCH DAMAGE.

package plexil;

import org.antlr.runtime.*;
import org.antlr.runtime.tree.*;

public class PlexilTreeAdaptor extends org.antlr.runtime.tree.CommonTreeAdaptor
{
    public PlexilTreeAdaptor()
    {
        super();
    }

    public Object create(Token payload)
    {
        if (payload == null)
            return new PlexilTreeNode(payload);

        switch (payload.getType()) {
            // Arithmetic operators
        case PlexilLexer.ABS_KYWD:
        case PlexilLexer.ASTERISK:
        case PlexilLexer.MINUS:
<<<<<<< HEAD
		case PlexilLexer.MOD_KYWD:
=======
        case PlexilLexer.MOD_KYWD:
>>>>>>> d53ba82d
        case PlexilLexer.PERCENT:
        case PlexilLexer.PLUS:
        case PlexilLexer.SLASH:
        case PlexilLexer.SQRT_KYWD:
            return new ArithmeticOperatorNode(payload);

            // Logical operators
        case PlexilLexer.AND_KYWD:
        case PlexilLexer.NOT_KYWD:
        case PlexilLexer.OR_KYWD:
        case PlexilLexer.XOR_KYWD:
            return new LogicalOperatorNode(payload);

            // Equality comparisons
        case PlexilLexer.DEQUALS:
        case PlexilLexer.NEQUALS:
            return new EqualityNode(payload);

            // Numeric comparisons
        case PlexilLexer.GREATER:
        case PlexilLexer.GEQ:
        case PlexilLexer.LESS:
        case PlexilLexer.LEQ:
            return new RelationalNode(payload);
            
            // Lookups
        case PlexilLexer.LOOKUP_KYWD:
        case PlexilLexer.LOOKUP_NOW_KYWD:
        case PlexilLexer.LOOKUP_ON_CHANGE_KYWD:
            return new LookupNode(payload);

            // Block types
        case PlexilLexer.BLOCK:
        case PlexilLexer.CONCURRENCE_KYWD:
        case PlexilLexer.TRY_KYWD:
        case PlexilLexer.UNCHECKED_SEQUENCE_KYWD:
        case PlexilLexer.SEQUENCE_KYWD:
            return new BlockNode(payload);

            // Conditions
        case PlexilLexer.END_CONDITION_KYWD:
        case PlexilLexer.INVARIANT_CONDITION_KYWD:
        case PlexilLexer.POST_CONDITION_KYWD:
        case PlexilLexer.PRE_CONDITION_KYWD:
        case PlexilLexer.REPEAT_CONDITION_KYWD:
        case PlexilLexer.SKIP_CONDITION_KYWD:
        case PlexilLexer.START_CONDITION_KYWD:
            return new ConditionNode(payload);

			// Node ref directions
		case PlexilLexer.CHILD_KYWD:
		case PlexilLexer.PARENT_KYWD:
		case PlexilLexer.SELF_KYWD:
		case PlexilLexer.SIBLING_KYWD:
			return new NodeRefNode(payload);

			// Node state predicates
		case PlexilLexer.NODE_EXECUTING_KYWD:
		case PlexilLexer.NODE_FAILED_KYWD:
		case PlexilLexer.NODE_FINISHED_KYWD:
		case PlexilLexer.NODE_INACTIVE_KYWD:
		case PlexilLexer.NODE_INVARIANT_FAILED_KYWD:
		case PlexilLexer.NODE_ITERATION_ENDED_KYWD:
		case PlexilLexer.NODE_ITERATION_FAILED_KYWD:
		case PlexilLexer.NODE_ITERATION_SUCCEEDED_KYWD:
		case PlexilLexer.NODE_PARENT_FAILED_KYWD:
		case PlexilLexer.NODE_POSTCONDITION_FAILED_KYWD:
		case PlexilLexer.NODE_PRECONDITION_FAILED_KYWD:
		case PlexilLexer.NODE_SKIPPED_KYWD:
		case PlexilLexer.NODE_SUCCEEDED_KYWD:
		case PlexilLexer.NODE_WAITING_KYWD:
			return new NodeStatePredicateNode(payload);

            // Other syntactic features
        case PlexilLexer.ARGUMENT_LIST:
            return new ArgumentListNode(payload);

        case PlexilLexer.FOR_KYWD:
            return new ForNode(payload);

        case PlexilLexer.IF_KYWD:
            return new IfNode(payload);

        case PlexilLexer.IN_KYWD:
        case PlexilLexer.IN_OUT_KYWD:
            return new InterfaceDeclNode(payload);

        case PlexilLexer.LIBRARY_ACTION_KYWD:
            return new LibraryDeclarationNode(payload);

        case PlexilLexer.LIBRARY_CALL_KYWD:
            return new LibraryCallNode(payload);

        case PlexilLexer.ON_COMMAND_KYWD:
            return new OnCommandNode(payload);

        case PlexilLexer.PARAMETERS:
            return new ParameterSpecNode(payload);

		case PlexilLexer.RESOURCE_KYWD:
			return new ResourceNode(payload);

        case PlexilLexer.RETURNS_KYWD:
            return new ReturnSpecNode(payload);

        case PlexilLexer.SYNCHRONOUS_COMMAND_KYWD:
            return new SynchronousCommandNode(payload);

		case PlexilLexer.UPDATE_KYWD:
			return new UpdateNode(payload);

        case PlexilLexer.WAIT_KYWD:
            return new WaitNode(payload);

        case PlexilLexer.WHILE_KYWD:
            return new WhileNode(payload);

            // Internal tokens
        case PlexilLexer.ACTION:
            return new ActionNode(payload);

        case PlexilLexer.ASSIGNMENT:
            return new AssignmentNode(payload);

        case PlexilLexer.ARRAY_REF:
            return new ArrayReferenceNode(payload);

        case PlexilLexer.ARRAY_VARIABLE_DECLARATION:
            return new ArrayVariableDeclNode(payload);

		case PlexilLexer.NODE_TIMEPOINT_VALUE:
			return new NodeVariableNode(payload);

        case PlexilLexer.VARIABLE_DECLARATION:
            return new VariableDeclNode(payload);

            // Literals
        case PlexilLexer.TRUE_KYWD:
        case PlexilLexer.FALSE_KYWD:
        case PlexilLexer.INT:
<<<<<<< HEAD
        case PlexilLexer.DOUBLE:
=======
        case PlexilLexer.NEG_INT:
        case PlexilLexer.DOUBLE:
        case PlexilLexer.NEG_DOUBLE:
>>>>>>> d53ba82d
        case PlexilLexer.COMMAND_SUCCESS_KYWD:
        case PlexilLexer.COMMAND_ABORTED_KYWD:
        case PlexilLexer.COMMAND_ABORT_FAILED_KYWD:
        case PlexilLexer.COMMAND_ACCEPTED_KYWD:
        case PlexilLexer.COMMAND_DENIED_KYWD:
        case PlexilLexer.COMMAND_FAILED_KYWD:
        case PlexilLexer.COMMAND_RCVD_KYWD:
        case PlexilLexer.COMMAND_SENT_KYWD:
        case PlexilLexer.EXECUTING_STATE_KYWD:
        case PlexilLexer.FAILING_STATE_KYWD:
        case PlexilLexer.FINISHED_STATE_KYWD:
        case PlexilLexer.FINISHING_STATE_KYWD:
        case PlexilLexer.INACTIVE_STATE_KYWD:
        case PlexilLexer.ITERATION_ENDED_STATE_KYWD:
        case PlexilLexer.WAITING_STATE_KYWD:
        case PlexilLexer.SUCCESS_OUTCOME_KYWD:
        case PlexilLexer.FAILURE_OUTCOME_KYWD:
        case PlexilLexer.SKIPPED_OUTCOME_KYWD:
            return new LiteralNode(payload);

        case PlexilLexer.ARRAY_LITERAL:
            return new ArrayLiteralNode(payload);

        case PlexilLexer.STRING:
            return new StringLiteralNode(payload);

        default:
            return new PlexilTreeNode(payload);
        }
    }

    public Object errorNode(TokenStream input,
                            Token start,
                            Token stop,
                            RecognitionException e)
    {
        PlexilErrorNode t = new PlexilErrorNode(input, start, stop, e);
        return t;
    }

}<|MERGE_RESOLUTION|>--- conflicted
+++ resolved
@@ -45,11 +45,7 @@
         case PlexilLexer.ABS_KYWD:
         case PlexilLexer.ASTERISK:
         case PlexilLexer.MINUS:
-<<<<<<< HEAD
-		case PlexilLexer.MOD_KYWD:
-=======
         case PlexilLexer.MOD_KYWD:
->>>>>>> d53ba82d
         case PlexilLexer.PERCENT:
         case PlexilLexer.PLUS:
         case PlexilLexer.SLASH:
@@ -190,13 +186,9 @@
         case PlexilLexer.TRUE_KYWD:
         case PlexilLexer.FALSE_KYWD:
         case PlexilLexer.INT:
-<<<<<<< HEAD
-        case PlexilLexer.DOUBLE:
-=======
         case PlexilLexer.NEG_INT:
         case PlexilLexer.DOUBLE:
         case PlexilLexer.NEG_DOUBLE:
->>>>>>> d53ba82d
         case PlexilLexer.COMMAND_SUCCESS_KYWD:
         case PlexilLexer.COMMAND_ABORTED_KYWD:
         case PlexilLexer.COMMAND_ABORT_FAILED_KYWD:
