// Copyright (c) 2006-2011, Universities Space Research Association (USRA).
//  All rights reserved.
//
// Redistribution and use in source and binary forms, with or without
// modification, are permitted provided that the following conditions are met:
//     * Redistributions of source code must retain the above copyright
//       notice, this list of conditions and the following disclaimer.
//     * Redistributions in binary form must reproduce the above copyright
//       notice, this list of conditions and the following disclaimer in the
//       documentation and/or other materials provided with the distribution.
//    * Neither the name of the Universities Space Research Association nor the
//       names of its contributors may be used to endorse or promote products
//       derived from this software without specific prior written permission.
//
// THIS SOFTWARE IS PROVIDED BY USRA ``AS IS'' AND ANY EXPRESS OR IMPLIED
// WARRANTIES, INCLUDING, BUT NOT LIMITED TO, THE IMPLIED WARRANTIES OF
// MERCHANTABILITY AND FITNESS FOR A PARTICULAR PURPOSE ARE
// DISCLAIMED. IN NO EVENT SHALL USRA BE LIABLE FOR ANY DIRECT, INDIRECT,
// INCIDENTAL, SPECIAL, EXEMPLARY, OR CONSEQUENTIAL DAMAGES (INCLUDING,
// BUT NOT LIMITED TO, PROCUREMENT OF SUBSTITUTE GOODS OR SERVICES; LOSS
// OF USE, DATA, OR PROFITS; OR BUSINESS INTERRUPTION) HOWEVER CAUSED AND
// ON ANY THEORY OF LIABILITY, WHETHER IN CONTRACT, STRICT LIABILITY, OR
// TORT (INCLUDING NEGLIGENCE OR OTHERWISE) ARISING IN ANY WAY OUT OF THE
// USE OF THIS SOFTWARE, EVEN IF ADVISED OF THE POSSIBILITY OF SUCH DAMAGE.

package plexil;

import org.antlr.runtime.*;
import org.antlr.runtime.tree.*;

import net.n3.nanoxml.*;

public class ArrayReferenceNode extends VariableNode
{
    public ArrayReferenceNode(Token t)
    {
        super(t);
    }

<<<<<<< HEAD
    // Override VariableNode method
    public void earlyCheck(NodeContext context, CompilerState state)
    {
        earlyCheckChildren(context, state);

        // Check that variable is declared array
        VariableNode variableNode = (VariableNode) this.getChild(0);
        PlexilDataType varType = variableNode.getDataType();
        if (varType.isArray()) {
            m_dataType = varType.arrayElementType();
        }
        else {
            state.addDiagnostic(this.getChild(0),
                                "Variable \"" + variableNode.getText() + "\" is not an array variable",
                                Severity.ERROR);
        }
    }

    public void checkTypeConsistency(NodeContext context, CompilerState state)
    {
        // Check index expression type
        ExpressionNode index = (ExpressionNode) this.getChild(1);
        if (!index.getDataType().isNumeric()) {
            state.addDiagnostic(index,
                                "Array index expression is not numeric",
                                Severity.ERROR);
        }
    }

    // N.B. Can't use super.constructXML because of conflict with VariableNode method
    protected void constructXML()
    {
        constructXMLBase();

        // Construct variable name element
        IXMLElement var = new XMLElement("Name");
        var.setContent(this.getChild(0).getText());
        m_xml.addChild(var);

        // Construct index
        IXMLElement idx = new XMLElement("Index");
        idx.addChild(this.getChild(1).getXML());
        m_xml.addChild(idx);
    }

    protected String getXMLElementName() { return "ArrayElement"; }

    public boolean isAssignable()
    {
        // defer to the variable
        VariableNode variableNode = (VariableNode) this.getChild(0);
        return variableNode.isAssignable();
    }

=======
	public ArrayReferenceNode(ArrayReferenceNode n)
	{
		super(n);
	}

	public Tree dupNode()
	{
		return new ArrayReferenceNode(this);
	}

    // Override VariableNode method
    public void earlyCheck(NodeContext context, CompilerState state)
    {
        earlyCheckChildren(context, state);

        // Check that variable is declared array
        VariableNode variableNode = (VariableNode) this.getChild(0);
        PlexilDataType varType = variableNode.getDataType();
        if (varType.isArray()) {
            m_dataType = varType.arrayElementType();
        }
        else {
            state.addDiagnostic(this.getChild(0),
                                "Variable \"" + variableNode.getText() + "\" is not an array variable",
                                Severity.ERROR);
        }
    }

    public void checkTypeConsistency(NodeContext context, CompilerState state)
    {
        // Check index expression type
        ExpressionNode index = (ExpressionNode) this.getChild(1);
        if (index.getDataType() != PlexilDataType.INTEGER_TYPE) {
            state.addDiagnostic(index,
                                "Array index expression is not integral!",
                                Severity.ERROR);
        }
    }

    // N.B. Can't use super.constructXML because of conflict with VariableNode method
    protected void constructXML()
    {
        constructXMLBase();

        // Construct variable name element
        IXMLElement var = new XMLElement("Name");
        var.setContent(this.getChild(0).getText());
        m_xml.addChild(var);

        // Construct index
        IXMLElement idx = new XMLElement("Index");
        idx.addChild(this.getChild(1).getXML());
        m_xml.addChild(idx);
    }

    protected String getXMLElementName() { return "ArrayElement"; }

    public boolean isAssignable()
    {
        // defer to the variable
        VariableNode variableNode = (VariableNode) this.getChild(0);
        return variableNode.isAssignable();
    }

>>>>>>> d53ba82d
    public void checkAssignable(NodeContext context, CompilerState state)
    {
        // defer to the variable
        VariableNode variableNode = (VariableNode) this.getChild(0);
        variableNode.checkAssignable(context, state);
    }

}<|MERGE_RESOLUTION|>--- conflicted
+++ resolved
@@ -37,62 +37,6 @@
         super(t);
     }
 
-<<<<<<< HEAD
-    // Override VariableNode method
-    public void earlyCheck(NodeContext context, CompilerState state)
-    {
-        earlyCheckChildren(context, state);
-
-        // Check that variable is declared array
-        VariableNode variableNode = (VariableNode) this.getChild(0);
-        PlexilDataType varType = variableNode.getDataType();
-        if (varType.isArray()) {
-            m_dataType = varType.arrayElementType();
-        }
-        else {
-            state.addDiagnostic(this.getChild(0),
-                                "Variable \"" + variableNode.getText() + "\" is not an array variable",
-                                Severity.ERROR);
-        }
-    }
-
-    public void checkTypeConsistency(NodeContext context, CompilerState state)
-    {
-        // Check index expression type
-        ExpressionNode index = (ExpressionNode) this.getChild(1);
-        if (!index.getDataType().isNumeric()) {
-            state.addDiagnostic(index,
-                                "Array index expression is not numeric",
-                                Severity.ERROR);
-        }
-    }
-
-    // N.B. Can't use super.constructXML because of conflict with VariableNode method
-    protected void constructXML()
-    {
-        constructXMLBase();
-
-        // Construct variable name element
-        IXMLElement var = new XMLElement("Name");
-        var.setContent(this.getChild(0).getText());
-        m_xml.addChild(var);
-
-        // Construct index
-        IXMLElement idx = new XMLElement("Index");
-        idx.addChild(this.getChild(1).getXML());
-        m_xml.addChild(idx);
-    }
-
-    protected String getXMLElementName() { return "ArrayElement"; }
-
-    public boolean isAssignable()
-    {
-        // defer to the variable
-        VariableNode variableNode = (VariableNode) this.getChild(0);
-        return variableNode.isAssignable();
-    }
-
-=======
 	public ArrayReferenceNode(ArrayReferenceNode n)
 	{
 		super(n);
@@ -157,7 +101,6 @@
         return variableNode.isAssignable();
     }
 
->>>>>>> d53ba82d
     public void checkAssignable(NodeContext context, CompilerState state)
     {
         // defer to the variable
