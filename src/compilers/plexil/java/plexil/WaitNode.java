// Copyright (c) 2006-2011, Universities Space Research Association (USRA).
//  All rights reserved.
//
// Redistribution and use in source and binary forms, with or without
// modification, are permitted provided that the following conditions are met:
//     * Redistributions of source code must retain the above copyright
//       notice, this list of conditions and the following disclaimer.
//     * Redistributions in binary form must reproduce the above copyright
//       notice, this list of conditions and the following disclaimer in the
//       documentation and/or other materials provided with the distribution.
//    * Neither the name of the Universities Space Research Association nor the
//       names of its contributors may be used to endorse or promote products
//       derived from this software without specific prior written permission.
//
// THIS SOFTWARE IS PROVIDED BY USRA ``AS IS'' AND ANY EXPRESS OR IMPLIED
// WARRANTIES, INCLUDING, BUT NOT LIMITED TO, THE IMPLIED WARRANTIES OF
// MERCHANTABILITY AND FITNESS FOR A PARTICULAR PURPOSE ARE
// DISCLAIMED. IN NO EVENT SHALL USRA BE LIABLE FOR ANY DIRECT, INDIRECT,
// INCIDENTAL, SPECIAL, EXEMPLARY, OR CONSEQUENTIAL DAMAGES (INCLUDING,
// BUT NOT LIMITED TO, PROCUREMENT OF SUBSTITUTE GOODS OR SERVICES; LOSS
// OF USE, DATA, OR PROFITS; OR BUSINESS INTERRUPTION) HOWEVER CAUSED AND
// ON ANY THEORY OF LIABILITY, WHETHER IN CONTRACT, STRICT LIABILITY, OR
// TORT (INCLUDING NEGLIGENCE OR OTHERWISE) ARISING IN ANY WAY OUT OF THE
// USE OF THIS SOFTWARE, EVEN IF ADVISED OF THE POSSIBILITY OF SUCH DAMAGE.

package plexil;

import org.antlr.runtime.*;
import org.antlr.runtime.tree.*;

import net.n3.nanoxml.*;

class WaitNode extends PlexilTreeNode
{
    public WaitNode(Token t)
    {
        super(t);
    }

<<<<<<< HEAD
    public void check(NodeContext context, CompilerState myState)
    {
        ExpressionNode delayExp = (ExpressionNode) this.getChild(0);
        // Check whether delay can be persuaded to be numeric
        if (!delayExp.assumeType(PlexilDataType.REAL_TYPE, myState)) {
            myState.addDiagnostic(delayExp,
                                  "The delay argument to the Wait builtin, \""
                                  + delayExp.getText()
                                  + "\", is not a numeric expression",
                                  Severity.ERROR);
        }
        // check the delay expression for other faults
        delayExp.check(context, myState);

        if (this.getChildCount() > 1) {
            ExpressionNode toleranceExp = (ExpressionNode) this.getChild(1);
            if (toleranceExp instanceof LiteralNode
                && toleranceExp.assumeType(PlexilDataType.REAL_TYPE, myState)) {
                // it's good
            }
            else if (toleranceExp instanceof VariableNode
                     && toleranceExp.getType() == PlexilLexer.NCNAME // i.e. a simple variable reference
                     && toleranceExp.getDataType() == PlexilDataType.REAL_TYPE) {
                // that's good too
            }
            else {
                myState.addDiagnostic(toleranceExp,
                                      "The tolerance argument to the Wait builtin, \""
                                      + toleranceExp.getText()
                                      + "\", is not a Real variable reference or a literal number",
                                      Severity.ERROR);
            }
            // check the delay expression for other faults
            toleranceExp.check(context, myState);
        }
    }

    protected void constructXML()
    {
        super.constructXML();
        IXMLElement unitsElt = new XMLElement("Units");
        m_xml.addChild(unitsElt);
        unitsElt.addChild(this.getChild(0).getXML());
        if (this.getChildCount() > 1) {
            IXMLElement toleranceElt = new XMLElement("Tolerance");
            m_xml.addChild(toleranceElt);
            toleranceElt.addChild(this.getChild(1).getXML());
        }
    }

=======
	public WaitNode(WaitNode n)
	{
		super(n);
	}

	public Tree dupNode()
	{
		return new WaitNode(this);
	}

    public void check(NodeContext context, CompilerState myState)
    {
        ExpressionNode delayExp = (ExpressionNode) this.getChild(0);
        // Check whether delay can be persuaded to be numeric
        if (!delayExp.assumeType(PlexilDataType.REAL_TYPE, myState)) {
            myState.addDiagnostic(delayExp,
                                  "The delay argument to the Wait builtin, \""
                                  + delayExp.getText()
                                  + "\", is not a numeric expression",
                                  Severity.ERROR);
        }
        // check the delay expression for other faults
        delayExp.check(context, myState);

        if (this.getChildCount() > 1) {
            ExpressionNode toleranceExp = (ExpressionNode) this.getChild(1);
            if (toleranceExp instanceof LiteralNode
                && toleranceExp.assumeType(PlexilDataType.REAL_TYPE, myState)) {
                // it's good
            }
            else if (toleranceExp instanceof VariableNode
                     && toleranceExp.getType() == PlexilLexer.NCNAME // i.e. a simple variable reference
                     && toleranceExp.getDataType() == PlexilDataType.REAL_TYPE) {
                // that's good too
            }
            else {
                myState.addDiagnostic(toleranceExp,
                                      "The tolerance argument to the Wait builtin, \""
                                      + toleranceExp.getText()
                                      + "\", is not a Real variable reference or a literal number",
                                      Severity.ERROR);
            }
            // check the delay expression for other faults
            toleranceExp.check(context, myState);
        }
    }

    protected void constructXML()
    {
        super.constructXML();
        IXMLElement unitsElt = new XMLElement("Units");
        m_xml.addChild(unitsElt);
        unitsElt.addChild(this.getChild(0).getXML());
        if (this.getChildCount() > 1) {
            IXMLElement toleranceElt = new XMLElement("Tolerance");
            m_xml.addChild(toleranceElt);
            toleranceElt.addChild(this.getChild(1).getXML());
        }
    }

>>>>>>> d53ba82d
    protected String getXMLElementName() { return "Wait"; }

}<|MERGE_RESOLUTION|>--- conflicted
+++ resolved
@@ -37,58 +37,6 @@
         super(t);
     }
 
-<<<<<<< HEAD
-    public void check(NodeContext context, CompilerState myState)
-    {
-        ExpressionNode delayExp = (ExpressionNode) this.getChild(0);
-        // Check whether delay can be persuaded to be numeric
-        if (!delayExp.assumeType(PlexilDataType.REAL_TYPE, myState)) {
-            myState.addDiagnostic(delayExp,
-                                  "The delay argument to the Wait builtin, \""
-                                  + delayExp.getText()
-                                  + "\", is not a numeric expression",
-                                  Severity.ERROR);
-        }
-        // check the delay expression for other faults
-        delayExp.check(context, myState);
-
-        if (this.getChildCount() > 1) {
-            ExpressionNode toleranceExp = (ExpressionNode) this.getChild(1);
-            if (toleranceExp instanceof LiteralNode
-                && toleranceExp.assumeType(PlexilDataType.REAL_TYPE, myState)) {
-                // it's good
-            }
-            else if (toleranceExp instanceof VariableNode
-                     && toleranceExp.getType() == PlexilLexer.NCNAME // i.e. a simple variable reference
-                     && toleranceExp.getDataType() == PlexilDataType.REAL_TYPE) {
-                // that's good too
-            }
-            else {
-                myState.addDiagnostic(toleranceExp,
-                                      "The tolerance argument to the Wait builtin, \""
-                                      + toleranceExp.getText()
-                                      + "\", is not a Real variable reference or a literal number",
-                                      Severity.ERROR);
-            }
-            // check the delay expression for other faults
-            toleranceExp.check(context, myState);
-        }
-    }
-
-    protected void constructXML()
-    {
-        super.constructXML();
-        IXMLElement unitsElt = new XMLElement("Units");
-        m_xml.addChild(unitsElt);
-        unitsElt.addChild(this.getChild(0).getXML());
-        if (this.getChildCount() > 1) {
-            IXMLElement toleranceElt = new XMLElement("Tolerance");
-            m_xml.addChild(toleranceElt);
-            toleranceElt.addChild(this.getChild(1).getXML());
-        }
-    }
-
-=======
 	public WaitNode(WaitNode n)
 	{
 		super(n);
@@ -149,7 +97,6 @@
         }
     }
 
->>>>>>> d53ba82d
     protected String getXMLElementName() { return "Wait"; }
 
 }