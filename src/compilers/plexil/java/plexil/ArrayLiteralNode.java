--- conflicted
+++ resolved
@@ -43,8 +43,6 @@
         super(t);
     }
 
-<<<<<<< HEAD
-=======
 	public ArrayLiteralNode(ArrayLiteralNode n)
 	{
 		super(n);
@@ -55,7 +53,6 @@
 		return new ArrayLiteralNode(this);
 	}
 
->>>>>>> d53ba82d
     public void earlyCheck(NodeContext context, CompilerState state)
     {
         // See if we can determine our own type from type of children
