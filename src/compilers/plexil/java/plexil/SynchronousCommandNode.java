--- conflicted
+++ resolved
@@ -37,57 +37,6 @@
         super(t);
     }
 
-<<<<<<< HEAD
-    //
-    // Format is
-    // (SYNCHRONOUS_COMMAND_KYWD (assignment | commandInvocation) (expression expression?)? )
-
-    public void earlyCheckSelf(NodeContext context, CompilerState state)
-    {
-        // TODO: If tolerance supplied, check for "real expression"
-        if (this.getChildCount() > 2) {
-            PlexilTreeNode tolerance = this.getChild(2);
-            if (!(tolerance instanceof LiteralNode || tolerance instanceof VariableNode)) {
-                state.addDiagnostic(tolerance,
-                                    this.getToken().getText()
-                                    + " timeout tolerance must be a variable reference or a literal",
-                                    Severity.ERROR);
-            }
-        }
-    }
-
-    public void check(NodeContext context, CompilerState state)
-    {
-        // If timeout supplied, check for Real type
-        if (this.getChildCount() > 1) {
-            ExpressionNode timeout = (ExpressionNode) this.getChild(1);
-            if (timeout != null && !timeout.assumeType(PlexilDataType.REAL_TYPE, state)) {
-                state.addDiagnostic(timeout,
-                                    this.getToken().getText()
-                                    + " timeout expression is not numeric",
-                                    Severity.ERROR);
-            }
-
-            // If tolerance supplied, check for Real type
-            if (this.getChildCount() > 2) {
-                ExpressionNode tolerance = (ExpressionNode) this.getChild(2);
-                if (tolerance != null && !tolerance.assumeType(PlexilDataType.REAL_TYPE, state)) {
-                    state.addDiagnostic(tolerance,
-                                        this.getToken().getText()
-                                        + " timeout tolerance is not numeric",
-                                        Severity.ERROR);
-                }
-            }
-        }
-
-        this.checkChildren(context, state);
-    }
-
-    public void constructXML()
-    {
-        super.constructXML();
-
-=======
     public SynchronousCommandNode(SynchronousCommandNode n)
     {
         super(n);
@@ -147,7 +96,6 @@
     {
         super.constructXML();
 
->>>>>>> d53ba82d
         // Generate XML for timeout if supplied
         if (this.getChildCount() > 1) {
             IXMLElement timeoutXML = new XMLElement("Timeout");
