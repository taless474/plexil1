--- conflicted
+++ resolved
@@ -41,8 +41,6 @@
         super(t);
     }
 
-<<<<<<< HEAD
-=======
     public InterfaceDeclNode(InterfaceDeclNode n)
     {
         super(n);
@@ -54,7 +52,6 @@
 		return new InterfaceDeclNode(this);
 	}
 
->>>>>>> d53ba82d
     //
     // Format is:
     // (IN_KYWD ncname*) - referencing existing decls only
