/* Copyright (c) 2006-2020, Universities Space Research Association (USRA).
*  All rights reserved.
*
* Redistribution and use in source and binary forms, with or without
* modification, are permitted provided that the following conditions are met:
*     * Redistributions of source code must retain the above copyright
*       notice, this list of conditions and the following disclaimer.
*     * Redistributions in binary form must reproduce the above copyright
*       notice, this list of conditions and the following disclaimer in the
*       documentation and/or other materials provided with the distribution.
*     * Neither the name of the Universities Space Research Association nor the
*       names of its contributors may be used to endorse or promote products
*       derived from this software without specific prior written permission.
*
* THIS SOFTWARE IS PROVIDED BY USRA ``AS IS'' AND ANY EXPRESS OR IMPLIED
* WARRANTIES, INCLUDING, BUT NOT LIMITED TO, THE IMPLIED WARRANTIES OF
* MERCHANTABILITY AND FITNESS FOR A PARTICULAR PURPOSE ARE
* DISCLAIMED. IN NO EVENT SHALL USRA BE LIABLE FOR ANY DIRECT, INDIRECT,
* INCIDENTAL, SPECIAL, EXEMPLARY, OR CONSEQUENTIAL DAMAGES (INCLUDING,
* BUT NOT LIMITED TO, PROCUREMENT OF SUBSTITUTE GOODS OR SERVICES; LOSS
* OF USE, DATA, OR PROFITS; OR BUSINESS INTERRUPTION) HOWEVER CAUSED AND
* ON ANY THEORY OF LIABILITY, WHETHER IN CONTRACT, STRICT LIABILITY, OR
* TORT (INCLUDING NEGLIGENCE OR OTHERWISE) ARISING IN ANY WAY OUT OF THE
* USE OF THIS SOFTWARE, EVEN IF ADVISED OF THE POSSIBILITY OF SUCH DAMAGE.
*/

//
// Time adapter implementation for platforms with the POSIX timer_create() function
//

#include "plexil-config.h"

#ifdef HAVE_TIMER_CREATE

#include "AdapterFactory.hh"
#include "AdapterExecInterface.hh"
#include "Debug.hh"
#include "InterfaceError.hh"
#include "TimeAdapterImpl.hh"
#include "timespec-utils.hh"

#include <iomanip>

#if defined(HAVE_CERRNO)
#include <cerrno>
#elif defined(HAVE_ERRNO_H)
#include <errno.h>
#endif

#if defined(HAVE_CTIME)
#include <ctime>
#elif defined(HAVE_TIME_H)
#include <time.h>
#endif 

namespace PLEXIL
{

  /**
   * @brief An interface adapter using standard POSIX time facilities
   *        to implement LookupNow and LookupOnChange.
   */
  class PosixTimeAdapter : public TimeAdapterImpl
  {
  public:

    /**
     * @brief Constructor.
     * @param execInterface Reference to the parent AdapterExecInterface object.
     */
    PosixTimeAdapter(AdapterExecInterface& execInterface)
      : TimeAdapterImpl(execInterface)
    {
    }

    /**
     * @brief Constructor from configuration XML.
     * @param execInterface Reference to the parent AdapterExecInterface object.
     * @param xml A const reference to the XML element describing this adapter
     * @note The instance maintains a shared pointer to the XML.
     */
    PosixTimeAdapter(AdapterExecInterface& execInterface, 
                     pugi::xml_node const xml)
      : TimeAdapterImpl(execInterface, xml)
    {
    }

    /**
     * @brief Destructor.
     */
    virtual ~PosixTimeAdapter()
    {
    }

  protected:

    /**
     * @brief Initialize signal handling for the process.
     * @return True if successful, false otherwise.
     */
    virtual bool configureSignalHandling()
    {
      // Mask SIGUSR1 at the process level
      sigset_t mask;
      if (sigemptyset(&mask)) {
        warn("TimeAdapter: sigemptyset failed!");
        return false;
      }
    
      if (sigaddset(&mask, SIGUSR1)) {
        warn("TimeAdapter: sigaddset failed!");
        return false;
      }
    
      if (sigprocmask(SIG_BLOCK, &mask, NULL)) {
        warn ("TimeAdapter: sigprocmask failed, errno = " << errno);
        return false;
      }
      return true;
    }

    /**
     * @brief Construct and initialize the timer as required.
     * @return True if successful, false otherwise.
     */
    virtual bool initializeTimer()
    {
      // Initialize sigevent
      m_sigevent.sigev_notify = SIGEV_SIGNAL;
      m_sigevent.sigev_signo = SIGUSR1; // was SIGALRM
      m_sigevent.sigev_value.sival_int = 0;
      m_sigevent.sigev_notify_function = NULL;
      m_sigevent.sigev_notify_attributes = NULL;

      // Create a timer
      if (timer_create(PLEXIL_CLOCK_GETTIME,
                       &m_sigevent,
                       &m_timer)) {
        warn("TimeAdapter: timer_create failed, errno = " << errno);
        return false;
      }
      return true;
    }

    /**
     * @brief Set the timer.
     * @param date The wakeup time, as a double.
     * @return True if the timer was set, false if clock time had already passed the wakeup time.
     */
    virtual bool setTimer(double date)
    {
      // Get the wakeup time into the format timer_settime wants.
      itimerspec tymrSpec = {{0, 0}, {0, 0}};
      tymrSpec.it_value = doubleToTimespec(date);
      
<<<<<<< HEAD
      // Get the current time
      itimerspec tymrSpec = {{0, 0}, {0, 0}};
      tymrSpec.it_value = doubleToTimespec(date);
      
=======
>>>>>>> c63ceff8
      // Get the current time
      timespec now;
      checkInterfaceError(0 == clock_gettime(PLEXIL_CLOCK_GETTIME, &now), 
                          "TimeAdapter::setTimer: clock_gettime() failed, errno = "
                          << errno);

      // Have we missed the deadline already?
      if (tymrSpec.it_value < now) {
        // Already past the scheduled time
        debugMsg("TimeAdapter:setTimer",
                 " new value " << std::setprecision(15) << date << " is in past");
        return false;
      }

      checkInterfaceError(0 == timer_settime(m_timer,
                                             TIMER_ABSTIME, // flags
                                             &tymrSpec,
                                             NULL),
                          "TimeAdapter::setTimer: timer_settime failed, errno = "
                          << errno);

      debugMsg("TimeAdapter:setTimer",
               " timer set for "
               << std::setprecision(15) << timespecToDouble(tymrSpec.it_value));

      return true;
    }

    /**
     * @brief Stop the timer.
     */
    virtual bool stopTimer()
    {
      static itimerspec sl_tymrDisable = {{0, 0}, {0, 0}};
      int status = timer_settime(m_timer,
                                 0,
                                 &sl_tymrDisable,
                                 NULL);
      condDebugMsg(status != 0,
                   "TimeAdapter:stopTimer",
                   " timer_settime() failed, errno = " << errno);
      condDebugMsg(status == 0,
                   "TimeAdapter:stopTimer", " succeeded");
      return status == 0;
    }

    /**
     * @brief Shut down and delete the timer as required.
     * @return True if successful, false otherwise.
     */
    virtual bool deleteTimer()
    {
      int status = timer_delete(m_timer);
      if (status) {
        warn("TimeAdapter: timer_delete failed, errno = " << errno);
      }
      return status == 0;
    }

    /**
     * @brief Initialize the wait thread signal mask.
     * @return True if successful, false otherwise.
     */
    virtual bool configureWaitThreadSigmask(sigset_t* mask)
    {
      if (sigemptyset(mask)) {
        warn("TimeAdapter: sigemptyset failed!");
        return false;
      }

      int errnum = sigaddset(mask, SIGALRM);
      errnum = errnum | sigaddset(mask, SIGINT);
      errnum = errnum | sigaddset(mask, SIGHUP);
      errnum = errnum | sigaddset(mask, SIGQUIT);
      errnum = errnum | sigaddset(mask, SIGTERM);
      errnum = errnum | sigaddset(mask, SIGUSR2);
      if (errnum) {
        warn("TimeAdapter: sigaddset failed!");
      }
      return errnum == 0;
    }

    /**
     * @brief Initialize the sigwait mask.
     * @param Pointer to the mask.
     * @return True if successful, false otherwise.
     */
    virtual bool initializeSigwaitMask(sigset_t* mask)
    {
      // listen only for SIGUSR1
      if (sigemptyset(mask)) {
        warn("TimeAdapter: sigemptyset failed!");
        return false;
      }
      if (sigaddset(mask, SIGUSR1)) {
        warn("TimeAdapter: sigaddset failed!");
        return false;
      }
      return true;
    }

  private:

    // Deliberately unimplemented
    PosixTimeAdapter();
    PosixTimeAdapter(const PosixTimeAdapter &);
    PosixTimeAdapter & operator=(const PosixTimeAdapter &);

    //
    // Member variables
    //

    sigevent m_sigevent;
    timer_t m_timer;
  };

  void registerTimeAdapter()
  {
    REGISTER_ADAPTER(PosixTimeAdapter, "OSNativeTime");
  }

}

#endif // HAVE_TIMER_CREATE<|MERGE_RESOLUTION|>--- conflicted
+++ resolved
@@ -153,13 +153,6 @@
       itimerspec tymrSpec = {{0, 0}, {0, 0}};
       tymrSpec.it_value = doubleToTimespec(date);
       
-<<<<<<< HEAD
-      // Get the current time
-      itimerspec tymrSpec = {{0, 0}, {0, 0}};
-      tymrSpec.it_value = doubleToTimespec(date);
-      
-=======
->>>>>>> c63ceff8
       // Get the current time
       timespec now;
       checkInterfaceError(0 == clock_gettime(PLEXIL_CLOCK_GETTIME, &now), 
