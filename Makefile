# Copyright (c) 2006-2011, Universities Space Research Association (USRA).
#  All rights reserved.
#
# Redistribution and use in source and binary forms, with or without
# modification, are permitted provided that the following conditions are met:
#     * Redistributions of source code must retain the above copyright
#       notice, this list of conditions and the following disclaimer.
#     * Redistributions in binary form must reproduce the above copyright
#       notice, this list of conditions and the following disclaimer in the
#       documentation and/or other materials provided with the distribution.
#     * Neither the name of the Universities Space Research Association nor the
#       names of its contributors may be used to endorse or promote products
#       derived from this software without specific prior written permission.
#
# THIS SOFTWARE IS PROVIDED BY USRA ``AS IS'' AND ANY EXPRESS OR IMPLIED
# WARRANTIES, INCLUDING, BUT NOT LIMITED TO, THE IMPLIED WARRANTIES OF
# MERCHANTABILITY AND FITNESS FOR A PARTICULAR PURPOSE ARE
# DISCLAIMED. IN NO EVENT SHALL USRA BE LIABLE FOR ANY DIRECT, INDIRECT,
# INCIDENTAL, SPECIAL, EXEMPLARY, OR CONSEQUENTIAL DAMAGES (INCLUDING,
# BUT NOT LIMITED TO, PROCUREMENT OF SUBSTITUTE GOODS OR SERVICES; LOSS
# OF USE, DATA, OR PROFITS; OR BUSINESS INTERRUPTION) HOWEVER CAUSED AND
# ON ANY THEORY OF LIABILITY, WHETHER IN CONTRACT, STRICT LIABILITY, OR
# TORT (INCLUDING NEGLIGENCE OR OTHERWISE) ARISING IN ANY WAY OUT OF THE
# USE OF THIS SOFTWARE, EVEN IF ADVISED OF THE POSSIBILITY OF SUCH DAMAGE.

# A very basic top-level Makefile

MY_PLEXIL_HOME := $(shell pwd)
ifneq ($(PLEXIL_HOME),)
ifneq ($(PLEXIL_HOME),$(MY_PLEXIL_HOME))
$(error Environment variable PLEXIL_HOME is in error. It must be set to $(MY_PLEXIL_HOME) before proceeding)
endif
endif

export PLEXIL_HOME := $(MY_PLEXIL_HOME)

default: all

<<<<<<< HEAD
all: TestExec UniversalExec IpcAdapter GanttListener UdpAdapter standard-plexil checker plexilsim robosim
=======
all: TestExec UniversalExec IpcAdapter UdpAdapter GanttListener plexil-compiler checker plexilsim robosim
>>>>>>> d53ba82d

# convenience target for A4O project
A4O: exec-core app-framework corba luv standard-plexil IpcAdapter GanttListener plexilsim

# convenience target for ASA project
asa ASA: exec-core app-framework luv standard-plexil

# convenience target for AMO project
amo AMO: exec-core app-framework luv plexil-compiler

TestExec: exec-core PlanDebugListener LuvListener luv
	$(MAKE) -C src/apps/TestExec

plexilsim: utils ipc IpcUtils
	$(MAKE) -C src/apps/StandAloneSimulator plexilsim

robosim: UniversalExec IpcAdapter
	$(MAKE) -C src/apps/robosim

universal-exec UniversalExec: exec-core app-framework
	$(MAKE) -C src/universal-exec

checker:
	(cd src/checker && ant jar)

luv:
	(cd src/luv && ant jar)

standard-plexil:
	(cd src/standard-plexil && ant install)

plexil-compiler:
	$(MAKE) -C src/compilers/plexil

pugixml:
	$(MAKE) -C third-party/pugixml/src

utils: pugixml
	$(MAKE) -C src/utils

exec-core: utils
	$(MAKE) -C src/exec

IpcAdapter: app-framework IpcUtils
	$(MAKE) -C src/interfaces/IpcAdapter

UdpAdapter: app-framework
	$(MAKE) -C src/interfaces/UdpAdapter

GanttListener: utils exec-core app-framework
	$(MAKE) -C src/interfaces/GanttListener

UdpAdapter: utils exec-core app-framework
	$(MAKE) -C src/interfaces/UdpAdapter

IpcUtils: ipc
	$(MAKE) -C src/interfaces/IpcUtils

LuvListener: exec-core sockets
	$(MAKE) -C src/interfaces/LuvListener

PlanDebugListener: exec-core
	$(MAKE) -C src/interfaces/PlanDebugListener

app-framework: exec-core sockets LuvListener PlanDebugListener
	$(MAKE) -C src/app-framework

sockets:
	$(MAKE) -C src/interfaces/Sockets

ipc:
	$(MAKE) -C third-party/ipc \
 PUBLIC_BIN_DIR=$(PLEXIL_HOME)/bin PUBLIC_LIB_DIR=$(PLEXIL_HOME)/lib PUBLIC_INC_DIR=$(PLEXIL_HOME)/include \
 THREADED=1 MAKE_SHARED_LIBS=1 SUBDIRS='etc src doc'

clean-ipc:
	-$(MAKE) -C third-party/ipc \
 PUBLIC_BIN_DIR=$(PLEXIL_HOME)/bin PUBLIC_LIB_DIR=$(PLEXIL_HOME)/lib PUBLIC_INC_DIR=$(PLEXIL_HOME)/include \
 clean
	-$(RM) lib/libipc.*

clean: clean-ipc
	-$(MAKE) -C third-party/pugixml/src $@
	-$(MAKE) -C src/utils $@
	-$(MAKE) -C src/exec $@
	-$(MAKE) -C src/interfaces/GanttListener $@
	-$(MAKE) -C src/interfaces/IpcAdapter $@
	-$(MAKE) -C src/interfaces/IpcUtils $@
	-$(MAKE) -C src/interfaces/LuvListener $@
	-$(MAKE) -C src/interfaces/PlanDebugListener $@
	-$(MAKE) -C src/interfaces/Sockets $@
	-$(MAKE) -C src/interfaces/UdpAdapter $@
	-$(MAKE) -C src/CORBA $@
	-$(MAKE) -C src/app-framework $@
	-$(MAKE) -C src/universal-exec $@
	-$(MAKE) -C src/apps/robosim $@
	-$(MAKE) -C src/apps/StandAloneSimulator $@
	-$(MAKE) -C src/apps/TestExec $@
	(cd src/standard-plexil && ant $@)
	(cd src/luv && ant $@)
	(cd src/checker && ant $@)
	-$(RM) lib/lib*
	@ echo Done.

# Convenience targets

#TestMultiExec: luv
#	(cd universal-exec; jam)
#	$(MAKE) -C interfaces all
#	(cd app-framework; jam)
#	(cd apps/TestMultiExec; jam)

# The following targets apply only when the UE is being used with an
# ACE/TAO Corba installation.

corba: utils exec-core app-framework
	$(MAKE) -C src/CORBA all

corba-utils: utils
	$(MAKE) -C src/CORBA $@

# Create an Emacs tags file capturing most relevant file types
#   Note: The indirection forces recreation of TAGS file in
#   MacOS, which is case-insensitive.
#
tags: alltags

ctags: 
	@ find . \( -name "*.cc" -or -name "*.hh" -or -name Makefile \) | etags -

jtags:
	@ find . \( -name "*.java" \) | etags -

alltags:
	@ find . \( -name "*.cc" -or -name "*.hh" -or -name "*.java" -or -name "*.xml" -or -name Makefile \) | etags -<|MERGE_RESOLUTION|>--- conflicted
+++ resolved
@@ -36,11 +36,7 @@
 
 default: all
 
-<<<<<<< HEAD
-all: TestExec UniversalExec IpcAdapter GanttListener UdpAdapter standard-plexil checker plexilsim robosim
-=======
 all: TestExec UniversalExec IpcAdapter UdpAdapter GanttListener plexil-compiler checker plexilsim robosim
->>>>>>> d53ba82d
 
 # convenience target for A4O project
 A4O: exec-core app-framework corba luv standard-plexil IpcAdapter GanttListener plexilsim
@@ -92,9 +88,6 @@
 
 GanttListener: utils exec-core app-framework
 	$(MAKE) -C src/interfaces/GanttListener
-
-UdpAdapter: utils exec-core app-framework
-	$(MAKE) -C src/interfaces/UdpAdapter
 
 IpcUtils: ipc
 	$(MAKE) -C src/interfaces/IpcUtils
