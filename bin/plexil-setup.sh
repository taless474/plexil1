--- conflicted
+++ resolved
@@ -45,11 +45,7 @@
 
     # Mac
     export DYLD_LIBRARY_PATH=$_plexil_libpath
-<<<<<<< HEAD
-	# Breaks Code TI's 'svn' installation
-=======
 	# Seems to clobber SG's svn binary
->>>>>>> d53ba82d
     #export DYLD_BIND_AT_LAUNCH=YES
 
     unset _plexil_libpath
