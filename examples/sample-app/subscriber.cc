/* Copyright (c) 2006-2014, Universities Space Research Association (USRA).
*  All rights reserved.
*
* Redistribution and use in source and binary forms, with or without
* modification, are permitted provided that the following conditions are met:
*     * Redistributions of source code must retain the above copyright
*       notice, this list of conditions and the following disclaimer.
*     * Redistributions in binary form must reproduce the above copyright
*       notice, this list of conditions and the following disclaimer in the
*       documentation and/or other materials provided with the distribution.
*     * Neither the name of the Universities Space Research Association nor the
*       names of its contributors may be used to endorse or promote products
*       derived from this software without specific prior written permission.
*
* THIS SOFTWARE IS PROVIDED BY USRA ``AS IS'' AND ANY EXPRESS OR IMPLIED
* WARRANTIES, INCLUDING, BUT NOT LIMITED TO, THE IMPLIED WARRANTIES OF
* MERCHANTABILITY AND FITNESS FOR A PARTICULAR PURPOSE ARE
* DISCLAIMED. IN NO EVENT SHALL USRA BE LIABLE FOR ANY DIRECT, INDIRECT,
* INCIDENTAL, SPECIAL, EXEMPLARY, OR CONSEQUENTIAL DAMAGES (INCLUDING,
* BUT NOT LIMITED TO, PROCUREMENT OF SUBSTITUTE GOODS OR SERVICES; LOSS
* OF USE, DATA, OR PROFITS; OR BUSINESS INTERRUPTION) HOWEVER CAUSED AND
* ON ANY THEORY OF LIABILITY, WHETHER IN CONTRACT, STRICT LIABILITY, OR
* TORT (INCLUDING NEGLIGENCE OR OTHERWISE) ARISING IN ANY WAY OUT OF THE
* USE OF THIS SOFTWARE, EVEN IF ADVISED OF THE POSSIBILITY OF SUCH DAMAGE.
*/

#include "subscriber.hh"
#include "Debug.hh"
<<<<<<< HEAD
=======

>>>>>>> 2b74f5b3

using std::string;
using std::vector;
using std::unordered_map;

// Helper struct for hashing a vector (to use as the key in the unordered_map)
struct VectorHasher {
  int operator()(const vector<string> &V) const {
        int hash = V.size();
	std::hash<string> hasher;
	for(string const &s : V) {
	  hash ^= hasher(s) + 0x9e3779b9 + (hash << 6) + (hash >> 2);
        }
        return hash;
    }
};

//Maps arguments to a list of subscribed functions
static unordered_map<vector<string>,vector<void* (*)()>,VectorHasher> subscribers;


// Register a subscriber
template<class ValueType, class ... ParamTypes>
void setSubscriber (void (*receiver) (const string& state_name, ValueType val, ParamTypes ... args)){

  // Create a vector made of std::strings that detail the ValueType and then ParamTypes
  vector<string> signature{string(typeid(ValueType).name()),string(typeid(ParamTypes).name())...};
  void* (*generic_pointer)() = reinterpret_cast<void*(*)()>(receiver);

  // Check if vector of functions associated with this signature already exists in the map, making it if not
  if (subscribers.find (signature) == subscribers.end() ){
    vector<void* (*) ()> new_vector;
    subscribers.emplace(signature,new_vector);
  }
  
  // Add the new subscribed function to the list of subscribed values for the signature
  subscribers[signature].push_back(generic_pointer);
}


// Publish a state change to the appropriate subscriber

template<class ValueType, class ... ParamTypes>
void publish(const string& state_name, ValueType val, ParamTypes ... args){
  // Create a vector made of std::strings that detail the ValueType and then ParamTypes
  vector<string> signature (string(typeid(ValueType).name()),string(typeid(ParamTypes).name())...);


  // Retrieve vector of reception functions
  vector<void* (*)()> receivers = subscribers.at(signature);
  
  // Use parameters to cast each function to the correct type and call it
  for(auto &generic_receiver : receivers){
    void (*receiver) (const string& state_name, ValueType val, ParamTypes ... args);
    receiver = reinterpret_cast<void (*) (const string& state_name, ValueType val, ParamTypes ... args)>(generic_receiver);
    // Calls the receiver function
    receiver(state_name,val,args...);
  }
}<|MERGE_RESOLUTION|>--- conflicted
+++ resolved
@@ -26,10 +26,7 @@
 
 #include "subscriber.hh"
 #include "Debug.hh"
-<<<<<<< HEAD
-=======
 
->>>>>>> 2b74f5b3
 
 using std::string;
 using std::vector;
