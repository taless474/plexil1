<?xml version="1.0"?>
<grammar ns="" xmlns="http://relaxng.org/ns/structure/1.0" datatypeLibrary="http://www.w3.org/2001/XMLSchema-datatypes">
    <start>
        <choice>
            <ref name="DeclareVariable"/>
            <ref name="NodeTimepointValue"/>
            <ref name="Tolerance"/>
            <ref name="NodeRef"/>
            <ref name="LookupNow"/>
            <ref name="LT"/>
            <ref name="ArrayElement"/>
            <ref name="StringRHS"/>
            <ref name="MOD"/>
            <ref name="NumericRHS"/>
            <ref name="BooleanRHS"/>
            <ref name="DeclareArray"/>
            <ref name="BooleanVariable"/>
            <ref name="StateDeclaration"/>
            <ref name="IntegerVariable"/>
            <ref name="SkipCondition"/>
            <ref name="CommandDeclaration"/>
            <ref name="SUB"/>
            <ref name="ResourceList"/>
            <ref name="BooleanValue"/>
            <ref name="NOT"/>
            <ref name="NodeFailureVariable"/>
            <ref name="EQInternal"/>
            <ref name="AND"/>
            <ref name="PreCondition"/>
            <ref name="Arguments"/>
            <ref name="RealValue"/>
            <ref name="RealVariable"/>
            <ref name="InOut"/>
            <ref name="Interface"/>
            <ref name="NodeCommandHandleVariable"/>
            <ref name="LibraryNodeCall"/>
            <ref name="LookupOnChange"/>
            <ref name="Timepoint"/>
            <ref name="Node"/>
            <ref name="ArrayVariable"/>
            <ref name="Return"/>
            <ref name="NEString"/>
            <ref name="NodeList"/>
            <ref name="ADD"/>
            <ref name="LookupRHS"/>
            <ref name="Command"/>
            <ref name="NodeBody"/>
            <ref name="GE"/>
            <ref name="In"/>
            <ref name="NENumeric"/>
            <ref name="XOR"/>
            <ref name="NodeStateVariable"/>
            <ref name="Update"/>
            <ref name="Pair"/>
            <ref name="Assignment"/>
            <ref name="RepeatCondition"/>
            <ref name="Concat"/>
            <ref name="NodeStateValue"/>
            <ref name="PostCondition"/>
            <ref name="NodeId"/>
            <ref name="VariableDeclarations"/>
            <ref name="NEInternal"/>
            <ref name="SQRT"/>
            <ref name="LibraryNodeDeclaration"/>
            <ref name="StringVariable"/>
            <ref name="NodeCommandHandleValue"/>
            <ref name="MUL"/>
            <ref name="EQNumeric"/>
            <ref name="InvariantCondition"/>
            <ref name="Parameter"/>
            <ref name="IsKnown"/>
            <ref name="ABS"/>
            <ref name="NodeOutcomeVariable"/>
            <ref name="IntegerValue"/>
            <ref name="Resource"/>
            <ref name="NodeOutcomeValue"/>
            <ref name="StartCondition"/>
            <ref name="GlobalDeclarations"/>
            <choice>
                <notAllowed/>
                <element name="PlexilPlan">
                    <ref name="SourceLocators"/>
                    <optional>
                        <ref name="GlobalDeclarations"/>
                    </optional>
                    <ref name="Action"/>
                </element>
            </choice>
            <ref name="StringValue"/>
            <ref name="EQBoolean"/>
            <ref name="OR"/>
            <ref name="EQString"/>
            <ref name="EndCondition"/>
            <ref name="Name"/>
            <ref name="NEBoolean"/>
            <choice>
                <notAllowed/>
                <element name="ArrayValue">
                    <ref name="SourceLocators"/>
                    <attribute name="Type">
                        <choice>
                            <value type="NMTOKEN">Real</value>
                            <value type="NMTOKEN">String</value>
                            <value type="NMTOKEN">Boolean</value>
                            <value type="NMTOKEN">Integer</value>
                        </choice>
                    </attribute>
                    <choice>
                        <oneOrMore>
                            <ref name="IntegerValue"/>
                        </oneOrMore>
                        <oneOrMore>
                            <ref name="RealValue"/>
                        </oneOrMore>
                        <oneOrMore>
                            <ref name="BooleanValue"/>
                        </oneOrMore>
                        <oneOrMore>
                            <ref name="StringValue"/>
                        </oneOrMore>
                    </choice>
                </element>
            </choice>
            <ref name="GT"/>
            <ref name="Alias"/>
            <ref name="ArrayRHS"/>
            <ref name="DIV"/>
            <ref name="LE"/>
            <ref name="NodeFailureValue"/>
        </choice>
    </start>
<<<<<<< HEAD
    <define name="ArrayVariable">
        <choice>
            <notAllowed/>
            <element name="ArrayVariable">
                <ref name="NCName"/>
            </element>
        </choice>
    </define>
    <define name="EQInternal">
        <choice>
            <notAllowed/>
            <element name="EQInternal">
                <ref name="SourceLocators"/>
                <choice>
                    <group>
                        <ref name="NodeState"/>
                        <ref name="NodeState"/>
                    </group>
                    <group>
                        <ref name="NodeOutcome"/>
                        <ref name="NodeOutcome"/>
                    </group>
                    <group>
                        <ref name="NodeFailure"/>
                        <ref name="NodeFailure"/>
                    </group>
                    <group>
                        <ref name="NodeCommandHandle"/>
                        <ref name="NodeCommandHandle"/>
                    </group>
                </choice>
            </element>
        </choice>
    </define>
    <define name="node-reference">
        <group>
            <ref name="SourceLocators"/>
            <ref name="NodeReference"/>
        </group>
        <empty/>
    </define>
    <define name="AND">
        <choice>
            <notAllowed/>
            <element name="AND">
                <ref name="SourceLocators"/>
                <zeroOrMore>
                    <ref name="BooleanExpression"/>
                </zeroOrMore>
            </element>
        </choice>
    </define>
    <define name="GlobalDeclarations">
        <choice>
            <notAllowed/>
            <element name="GlobalDeclarations">
                <ref name="SourceLocators"/>
                <oneOrMore>
                    <choice>
                        <ref name="CommandDeclaration"/>
                        <empty/>
                        <ref name="StateDeclaration"/>
                        <ref name="LibraryNodeDeclaration"/>
                        <element name="TimeScalingUnitsSubunits">
                            <data type="integer"/>
                        </element>
                    </choice>
                </oneOrMore>
            </element>
        </choice>
    </define>
    <define name="SourceLocators">
        <optional>
            <attribute name="ColNo">
                <data type="integer"/>
            </attribute>
        </optional>
        <optional>
            <attribute name="LineNo">
                <data type="integer"/>
            </attribute>
        </optional>
        <optional>
            <attribute name="FileName">
                <data type="string"/>
            </attribute>
        </optional>
    </define>
    <define name="NodeTimepointValue">
        <choice>
            <notAllowed/>
            <element name="NodeTimepointValue">
                <ref name="SourceLocators"/>
                <ref name="NodeReference"/>
                <ref name="NodeStateValue"/>
                <ref name="Timepoint"/>
            </element>
        </choice>
    </define>
    <define name="ABS">
        <choice>
            <notAllowed/>
            <element name="ABS">
                <ref name="SourceLocators"/>
                <ref name="NumericExpression"/>
            </element>
        </choice>
    </define>
    <define name="NodeCommandHandle">
        <choice>
            <ref name="NodeCommandHandleVariable"/>
            <ref name="NodeCommandHandleValue"/>
        </choice>
    </define>
    <define name="NodeId">
        <choice>
            <notAllowed/>
            <element name="NodeId">
                <ref name="NCName"/>
            </element>
        </choice>
    </define>
    <define name="Request">
        <choice>
            <notAllowed/>
            <element name="Request">
                <ref name="SourceLocators"/>
                <optional>
                    <ref name="NodeId"/>
                </optional>
                <zeroOrMore>
                    <ref name="Pair"/>
                </zeroOrMore>
            </element>
        </choice>
    </define>
    <define name="In">
        <choice>
            <notAllowed/>
            <element name="In">
                <ref name="SourceLocators"/>
                <oneOrMore>
                    <choice>
                        <ref name="DeclareVariable"/>
                        <ref name="DeclareArray"/>
                    </choice>
                </oneOrMore>
            </element>
        </choice>
    </define>
    <define name="NodeReference">
        <choice>
            <ref name="NodeId"/>
            <ref name="NodeRef"/>
        </choice>
    </define>
    <define name="NumericRHS">
        <choice>
            <notAllowed/>
            <element name="NumericRHS">
                <ref name="SourceLocators"/>
                <ref name="NumericExpression"/>
            </element>
        </choice>
    </define>
    <define name="NodeCommandHandleVariable">
        <choice>
            <notAllowed/>
            <element name="NodeCommandHandleVariable">
                <ref name="SourceLocators"/>
                <ref name="NodeId"/>
=======
    <define name="RealValue">
        <choice>
            <notAllowed/>
            <element name="RealValue">
                <data type="double"/>
            </element>
        </choice>
    </define>
    <define name="Return">
        <choice>
            <notAllowed/>
            <element name="Return">
                <optional>
                    <element name="Name">
                        <ref name="NCName"/>
                    </element>
                </optional>
                <element name="Type">
                    <ref name="AtomicTypeValues"/>
                </element>
                <optional>
                    <element name="MaxSize">
                        <ref name="nonNegativeInteger"/>
                    </element>
                </optional>
            </element>
        </choice>
    </define>
    <define name="NodeReference">
        <choice>
            <ref name="NodeId"/>
            <ref name="NodeRef"/>
        </choice>
    </define>
    <define name="NodeCommandHandleValue">
        <choice>
            <notAllowed/>
            <element name="NodeCommandHandleValue">
                <choice>
                    <value type="NMTOKEN">COMMAND_ACCEPTED</value>
                    <value type="NMTOKEN">COMMAND_ABORTED</value>
                    <value type="NMTOKEN">COMMAND_FAILED</value>
                    <value type="NMTOKEN">COMMAND_SUCCESS</value>
                    <value type="NMTOKEN">COMMAND_SENT_TO_SYSTEM</value>
                    <value type="NMTOKEN">COMMAND_ABORT_FAILED</value>
                    <value type="NMTOKEN">COMMAND_DENIED</value>
                    <value type="NMTOKEN">COMMAND_RCVD_BY_SYSTEM</value>
                </choice>
            </element>
        </choice>
    </define>
    <define name="BooleanValue">
        <choice>
            <notAllowed/>
            <element name="BooleanValue">
                <data type="boolean"/>
            </element>
        </choice>
    </define>
    <define name="RealVariable">
        <choice>
            <notAllowed/>
            <element name="RealVariable">
                <ref name="NCName"/>
            </element>
        </choice>
    </define>
    <define name="StringValue">
        <choice>
            <notAllowed/>
            <element name="StringValue">
                <data type="string"/>
>>>>>>> d53ba82d
            </element>
        </choice>
    </define>
    <define name="AND">
        <choice>
            <notAllowed/>
            <element name="AND">
                <ref name="SourceLocators"/>
                <zeroOrMore>
                    <ref name="BooleanExpression"/>
                </zeroOrMore>
            </element>
        </choice>
    </define>
<<<<<<< HEAD
    <define name="NodeList">
        <choice>
            <notAllowed/>
            <element name="NodeList">
                <zeroOrMore>
                    <ref name="Action"/>
                </zeroOrMore>
            </element>
        </choice>
    </define>
    <define name="StateDeclaration">
=======
    <define name="NumericComparison">
        <choice>
            <ref name="GT"/>
            <ref name="GE"/>
            <ref name="LT"/>
            <ref name="LE"/>
        </choice>
    </define>
    <define name="NEBoolean">
        <choice>
            <notAllowed/>
            <element name="NEBoolean">
                <ref name="SourceLocators"/>
                <ref name="BooleanExpression"/>
                <ref name="BooleanExpression"/>
            </element>
        </choice>
    </define>
    <define name="NodeOutcome">
        <choice>
            <ref name="NodeOutcomeVariable"/>
            <ref name="NodeOutcomeValue"/>
        </choice>
    </define>
    <define name="AtomicTypeValues">
        <choice>
            <value type="NMTOKEN">Real</value>
            <value type="NMTOKEN">String</value>
            <value type="NMTOKEN">Boolean</value>
            <value type="NMTOKEN">Integer</value>
        </choice>
    </define>
    <define name="EQString">
>>>>>>> d53ba82d
        <choice>
            <notAllowed/>
            <element name="StateDeclaration">
                <ref name="SourceLocators"/>
                <element name="Name">
                    <ref name="NCName"/>
                </element>
                <ref name="Return"/>
                <zeroOrMore>
                    <ref name="Parameter"/>
                </zeroOrMore>
            </element>
        </choice>
    </define>
<<<<<<< HEAD
    <define name="NEBoolean">
        <choice>
            <notAllowed/>
            <element name="NEBoolean">
                <ref name="SourceLocators"/>
                <ref name="BooleanExpression"/>
                <ref name="BooleanExpression"/>
=======
    <define name="Equality">
        <choice>
            <ref name="EQBoolean"/>
            <ref name="EQNumeric"/>
            <ref name="EQInternal"/>
            <ref name="EQString"/>
            <ref name="NEBoolean"/>
            <ref name="NENumeric"/>
            <ref name="NEInternal"/>
            <ref name="NEString"/>
        </choice>
    </define>
    <define name="LookupGroup">
        <choice>
            <ref name="LookupOnChange"/>
            <ref name="LookupNow"/>
        </choice>
    </define>
    <define name="Resource">
        <choice>
            <notAllowed/>
            <element name="Resource">
                <ref name="SourceLocators"/>
                <interleave>
                    <element name="ResourceName">
                        <ref name="StringExpression"/>
                    </element>
                    <element name="ResourcePriority">
                        <ref name="NumericExpression"/>
                    </element>
                    <optional>
                        <element name="ResourceLowerBound">
                            <ref name="NumericExpression"/>
                        </element>
                    </optional>
                    <optional>
                        <element name="ResourceUpperBound">
                            <ref name="NumericExpression"/>
                        </element>
                    </optional>
                    <optional>
                        <element name="ResourceReleaseAtTermination">
                            <ref name="BooleanExpression"/>
                        </element>
                    </optional>
                </interleave>
>>>>>>> d53ba82d
            </element>
        </choice>
    </define>
    <define name="DeclaredVariable">
        <choice>
            <ref name="IntegerVariable"/>
            <ref name="RealVariable"/>
            <ref name="BooleanVariable"/>
            <ref name="StringVariable"/>
            <ref name="ArrayVariable"/>
            <ref name="ArrayElement"/>
        </choice>
    </define>
    <define name="StringExpression">
        <choice>
            <ref name="StringVariable"/>
            <ref name="StringValue"/>
            <ref name="Concat"/>
            <ref name="LookupGroup"/>
            <ref name="ArrayElement"/>
        </choice>
    </define>
    <define name="Return">
        <choice>
            <notAllowed/>
            <element name="Return">
                <optional>
                    <element name="Name">
                        <ref name="NCName"/>
                    </element>
                </optional>
                <element name="Type">
                    <ref name="AtomicTypeValues"/>
                </element>
                <optional>
                    <element name="MaxSize">
                        <ref name="nonNegativeInteger"/>
                    </element>
                </optional>
            </element>
        </choice>
    </define>
<<<<<<< HEAD
    <define name="DIV">
        <choice>
            <notAllowed/>
            <element name="DIV">
                <ref name="SourceLocators"/>
                <ref name="NumericExpression"/>
                <ref name="NumericExpression"/>
            </element>
        </choice>
    </define>
    <define name="SkipCondition">
        <choice>
            <notAllowed/>
            <element name="SkipCondition">
                <ref name="SourceLocators"/>
                <ref name="BooleanExpression"/>
=======
    <define name="StringOperator">
        <ref name="Concat"/>
    </define>
    <define name="BooleanVariable">
        <choice>
            <notAllowed/>
            <element name="BooleanVariable">
                <ref name="NCName"/>
            </element>
        </choice>
    </define>
    <define name="Timepoint">
        <choice>
            <notAllowed/>
            <element name="Timepoint">
                <choice>
                    <value type="NMTOKEN">START</value>
                    <value type="NMTOKEN">END</value>
                </choice>
            </element>
        </choice>
    </define>
    <define name="NOT">
        <choice>
            <notAllowed/>
            <element name="NOT">
                <ref name="SourceLocators"/>
                <ref name="BooleanExpression"/>
            </element>
        </choice>
    </define>
    <define name="Name">
        <choice>
            <notAllowed/>
            <element name="Name">
                <ref name="SourceLocators"/>
                <ref name="StringExpression"/>
            </element>
        </choice>
    </define>
    <define name="Parameter">
        <choice>
            <notAllowed/>
            <element name="Parameter">
                <optional>
                    <element name="Name">
                        <ref name="NCName"/>
                    </element>
                </optional>
                <element name="Type">
                    <ref name="AtomicTypeValues"/>
                </element>
                <optional>
                    <element name="MaxSize">
                        <ref name="nonNegativeInteger"/>
                    </element>
                </optional>
            </element>
        </choice>
    </define>
    <define name="NodeFailureValue">
        <choice>
            <notAllowed/>
            <element name="NodeFailureValue">
                <choice>
                    <value type="NMTOKEN">INVARIANT_CONDITION_FAILED</value>
                    <value type="NMTOKEN">PRE_CONDITION_FAILED</value>
                    <value type="NMTOKEN">POST_CONDITION_FAILED</value>
                    <value type="NMTOKEN">PARENT_FAILED</value>
                </choice>
>>>>>>> d53ba82d
            </element>
        </choice>
    </define>
    <define name="NodeOutcomeVariable">
        <choice>
            <notAllowed/>
            <element name="NodeOutcomeVariable">
                <ref name="node-reference"/>
            </element>
        </choice>
    </define>
<<<<<<< HEAD
    <define name="LE">
=======
    <define name="DeclaredVariable">
        <choice>
            <ref name="IntegerVariable"/>
            <ref name="RealVariable"/>
            <ref name="BooleanVariable"/>
            <ref name="StringVariable"/>
            <ref name="ArrayVariable"/>
            <ref name="ArrayElement"/>
        </choice>
    </define>
    <define name="RepeatCondition">
>>>>>>> d53ba82d
        <choice>
            <notAllowed/>
            <element name="RepeatCondition">
                <ref name="SourceLocators"/>
                <ref name="BooleanExpression"/>
            </element>
        </choice>
    </define>
<<<<<<< HEAD
    <define name="LT">
        <choice>
            <notAllowed/>
            <element name="LT">
                <ref name="SourceLocators"/>
                <ref name="NumericExpression"/>
                <ref name="NumericExpression"/>
            </element>
        </choice>
    </define>
    <define name="InOut">
        <choice>
            <notAllowed/>
            <element name="InOut">
                <ref name="SourceLocators"/>
=======
    <define name="DeclareArray">
        <choice>
            <notAllowed/>
            <element name="DeclareArray">
                <ref name="SourceLocators"/>
                <element name="Name">
                    <ref name="NCName"/>
                </element>
                <element name="Type">
                    <ref name="AtomicTypeValues"/>
                </element>
                <element name="MaxSize">
                    <ref name="nonNegativeInteger"/>
                </element>
                <optional>
                    <element name="InitialValue">
                        <choice>
                            <oneOrMore>
                                <ref name="IntegerValue"/>
                            </oneOrMore>
                            <oneOrMore>
                                <ref name="RealValue"/>
                            </oneOrMore>
                            <oneOrMore>
                                <ref name="BooleanValue"/>
                            </oneOrMore>
                            <oneOrMore>
                                <ref name="StringValue"/>
                            </oneOrMore>
                        </choice>
                    </element>
                </optional>
            </element>
        </choice>
    </define>
    <define name="NodeCommandHandle">
        <choice>
            <ref name="NodeCommandHandleVariable"/>
            <ref name="NodeCommandHandleValue"/>
        </choice>
    </define>
    <define name="VariableDeclarations">
        <choice>
            <notAllowed/>
            <element name="VariableDeclarations">
>>>>>>> d53ba82d
                <oneOrMore>
                    <choice>
                        <ref name="DeclareVariable"/>
                        <ref name="DeclareArray"/>
                    </choice>
                </oneOrMore>
            </element>
        </choice>
    </define>
<<<<<<< HEAD
    <define name="StringValue">
        <choice>
            <notAllowed/>
            <element name="StringValue">
                <data type="string"/>
            </element>
        </choice>
    </define>
    <define name="NodeStateVariable">
        <choice>
            <notAllowed/>
            <element name="NodeStateVariable">
                <ref name="node-reference"/>
            </element>
        </choice>
    </define>
    <define name="RealVariable">
        <choice>
            <notAllowed/>
            <element name="RealVariable">
                <ref name="NCName"/>
            </element>
        </choice>
    </define>
    <define name="PostCondition">
        <choice>
            <notAllowed/>
            <element name="PostCondition">
                <ref name="SourceLocators"/>
                <ref name="BooleanExpression"/>
            </element>
        </choice>
    </define>
    <define name="BooleanVariable">
        <choice>
            <notAllowed/>
            <element name="BooleanVariable">
=======
    <define name="NodeList">
        <choice>
            <notAllowed/>
            <element name="NodeList">
                <zeroOrMore>
                    <ref name="Action"/>
                </zeroOrMore>
            </element>
        </choice>
    </define>
    <define name="InvariantCondition">
        <choice>
            <notAllowed/>
            <element name="InvariantCondition">
                <ref name="SourceLocators"/>
                <ref name="BooleanExpression"/>
            </element>
        </choice>
    </define>
    <define name="LogicalOperator">
        <choice>
            <ref name="OR"/>
            <ref name="XOR"/>
            <ref name="AND"/>
            <ref name="NOT"/>
        </choice>
    </define>
    <define name="GE">
        <choice>
            <notAllowed/>
            <element name="GE">
                <ref name="SourceLocators"/>
                <ref name="NumericExpression"/>
                <ref name="NumericExpression"/>
            </element>
        </choice>
    </define>
    <define name="NodeOutcomeVariable">
        <choice>
            <notAllowed/>
            <element name="NodeOutcomeVariable">
                <ref name="node-reference"/>
            </element>
        </choice>
    </define>
    <define name="ADD">
        <choice>
            <notAllowed/>
            <element name="ADD">
                <ref name="SourceLocators"/>
                <ref name="NumericExpression"/>
                <ref name="NumericExpression"/>
                <zeroOrMore>
                    <ref name="NumericExpression"/>
                </zeroOrMore>
            </element>
        </choice>
    </define>
    <define name="ArrayVariable">
        <choice>
            <notAllowed/>
            <element name="ArrayVariable">
>>>>>>> d53ba82d
                <ref name="NCName"/>
            </element>
        </choice>
    </define>
<<<<<<< HEAD
    <define name="SQRT">
        <choice>
            <notAllowed/>
            <element name="SQRT">
                <ref name="SourceLocators"/>
                <ref name="NumericExpression"/>
            </element>
        </choice>
    </define>
    <define name="StartCondition">
=======
    <define name="LookupNow">
        <choice>
            <notAllowed/>
            <element name="LookupNow">
                <ref name="SourceLocators"/>
                <ref name="Name"/>
                <optional>
                    <ref name="Arguments"/>
                </optional>
            </element>
        </choice>
    </define>
    <define name="Tolerance">
        <choice>
            <notAllowed/>
            <element name="Tolerance">
                <choice>
                    <ref name="RealValue"/>
                    <ref name="RealVariable"/>
                </choice>
            </element>
        </choice>
    </define>
    <define name="LookupOnChange">
>>>>>>> d53ba82d
        <choice>
            <notAllowed/>
            <element name="LookupOnChange">
                <ref name="SourceLocators"/>
                <ref name="Name"/>
                <optional>
                    <ref name="Tolerance"/>
                </optional>
                <optional>
                    <ref name="Arguments"/>
                </optional>
            </element>
        </choice>
    </define>
<<<<<<< HEAD
    <define name="CommandDeclaration">
        <choice>
            <notAllowed/>
            <element name="CommandDeclaration">
                <ref name="SourceLocators"/>
                <element name="Name">
                    <ref name="NCName"/>
                </element>
                <zeroOrMore>
                    <ref name="Return"/>
                </zeroOrMore>
                <zeroOrMore>
                    <ref name="Parameter"/>
                </zeroOrMore>
                <optional>
                    <ref name="ResourceList"/>
                </optional>
            </element>
        </choice>
    </define>
    <define name="LibraryNodeCall">
        <choice>
            <notAllowed/>
            <element name="LibraryNodeCall">
                <ref name="SourceLocators"/>
                <ref name="NodeId"/>
                <optional>
                    <element name="RenameNodeId">
                        <ref name="NCName"/>
                    </element>
                </optional>
                <zeroOrMore>
                    <ref name="Alias"/>
                </zeroOrMore>
            </element>
        </choice>
    </define>
    <define name="GT">
        <choice>
            <notAllowed/>
            <element name="GT">
                <ref name="SourceLocators"/>
                <ref name="NumericExpression"/>
                <ref name="NumericExpression"/>
            </element>
        </choice>
    </define>
    <define name="XOR">
        <choice>
            <notAllowed/>
            <element name="XOR">
                <ref name="SourceLocators"/>
                <zeroOrMore>
                    <ref name="BooleanExpression"/>
                </zeroOrMore>
            </element>
        </choice>
    </define>
    <define name="NodeFailure">
        <choice>
            <ref name="NodeFailureVariable"/>
            <ref name="NodeFailureValue"/>
        </choice>
    </define>
    <define name="MOD">
        <choice>
            <notAllowed/>
            <element name="MOD">
                <ref name="SourceLocators"/>
                <ref name="NumericExpression"/>
                <ref name="NumericExpression"/>
            </element>
        </choice>
    </define>
    <define name="InvariantCondition">
        <choice>
            <notAllowed/>
            <element name="InvariantCondition">
=======
    <define name="Arguments">
        <choice>
            <notAllowed/>
            <element name="Arguments">
                <ref name="SourceLocators"/>
                <oneOrMore>
                    <choice>
                        <ref name="BooleanExpression"/>
                        <ref name="NumericExpression"/>
                        <ref name="StringExpression"/>
                        <ref name="ArrayVariable"/>
                    </choice>
                </oneOrMore>
            </element>
        </choice>
    </define>
    <define name="BooleanRHS">
        <choice>
            <notAllowed/>
            <element name="BooleanRHS">
                <ref name="SourceLocators"/>
                <ref name="BooleanExpression"/>
            </element>
        </choice>
    </define>
    <define name="nonNegativeInteger">
        <data type="nonNegativeInteger"/>
    </define>
    <define name="ABS">
        <choice>
            <notAllowed/>
            <element name="ABS">
                <ref name="SourceLocators"/>
                <ref name="NumericExpression"/>
            </element>
        </choice>
    </define>
    <define name="IntegerVariable">
        <choice>
            <notAllowed/>
            <element name="IntegerVariable">
                <ref name="NCName"/>
            </element>
        </choice>
    </define>
    <define name="Command">
        <choice>
            <notAllowed/>
            <element name="Command">
                <ref name="SourceLocators"/>
                <optional>
                    <ref name="ResourceList"/>
                </optional>
                <optional>
                    <ref name="DeclaredVariable"/>
                </optional>
                <ref name="Name"/>
                <optional>
                    <ref name="Arguments"/>
                </optional>
            </element>
        </choice>
    </define>
    <define name="StateDeclaration">
        <choice>
            <notAllowed/>
            <element name="StateDeclaration">
>>>>>>> d53ba82d
                <ref name="SourceLocators"/>
                <element name="Name">
                    <ref name="NCName"/>
                </element>
                <ref name="Return"/>
                <zeroOrMore>
                    <ref name="Parameter"/>
                </zeroOrMore>
            </element>
        </choice>
    </define>
<<<<<<< HEAD
    <define name="NodeFailureValue">
        <choice>
            <notAllowed/>
            <element name="NodeFailureValue">
                <choice>
                    <value type="NMTOKEN">INVARIANT_CONDITION_FAILED</value>
                    <value type="NMTOKEN">PRE_CONDITION_FAILED</value>
                    <value type="NMTOKEN">POST_CONDITION_FAILED</value>
                    <value type="NMTOKEN">PARENT_FAILED</value>
=======
    <define name="node-reference">
        <ref name="NodeReference"/>
        <empty/>
    </define>
    <define name="OR">
        <choice>
            <notAllowed/>
            <element name="OR">
                <ref name="SourceLocators"/>
                <zeroOrMore>
                    <ref name="BooleanExpression"/>
                </zeroOrMore>
            </element>
        </choice>
    </define>
    <define name="Pair">
        <choice>
            <notAllowed/>
            <element name="Pair">
                <element name="Name">
                    <ref name="NCName"/>
                </element>
                <choice>
                    <ref name="Value"/>
                    <ref name="DeclaredVariable"/>
                    <ref name="LookupNow"/>
>>>>>>> d53ba82d
                </choice>
            </element>
        </choice>
    </define>
<<<<<<< HEAD
    <define name="IntegerVariable">
        <choice>
            <notAllowed/>
            <element name="IntegerVariable">
                <ref name="NCName"/>
            </element>
        </choice>
    </define>
    <define name="nonNegativeInteger">
        <data type="nonNegativeInteger"/>
=======
    <define name="NodeStateValue">
        <choice>
            <notAllowed/>
            <element name="NodeStateValue">
                <choice>
                    <value type="NMTOKEN">ITERATION_ENDED</value>
                    <value type="NMTOKEN">EXECUTING</value>
                    <value type="NMTOKEN">WAITING</value>
                    <value type="NMTOKEN">FINISHING</value>
                    <value type="NMTOKEN">INACTIVE</value>
                    <value type="NMTOKEN">FAILING</value>
                    <value type="NMTOKEN">FINISHED</value>
                </choice>
            </element>
        </choice>
    </define>
    <define name="PostCondition">
        <choice>
            <notAllowed/>
            <element name="PostCondition">
                <ref name="SourceLocators"/>
                <ref name="BooleanExpression"/>
            </element>
        </choice>
>>>>>>> d53ba82d
    </define>
    <define name="Concat">
        <choice>
            <notAllowed/>
            <element name="Concat">
                <ref name="SourceLocators"/>
                <zeroOrMore>
                    <ref name="StringExpression"/>
                </zeroOrMore>
            </element>
        </choice>
    </define>
<<<<<<< HEAD
    <define name="BooleanValue">
        <choice>
            <notAllowed/>
            <element name="BooleanValue">
                <data type="boolean"/>
            </element>
        </choice>
    </define>
    <define name="SUB">
        <choice>
            <notAllowed/>
            <element name="SUB">
                <ref name="SourceLocators"/>
                <ref name="NumericExpression"/>
                <ref name="NumericExpression"/>
            </element>
        </choice>
    </define>
    <define name="DeclareVariable">
        <choice>
            <notAllowed/>
            <element name="DeclareVariable">
                <ref name="SourceLocators"/>
                <element name="Name">
                    <ref name="NCName"/>
                </element>
                <element name="Type">
                    <ref name="AtomicTypeValues"/>
                </element>
                <optional>
                    <element name="InitialValue">
                        <ref name="Value"/>
                    </element>
                </optional>
            </element>
        </choice>
    </define>
    <define name="NCName">
        <data type="NCName"/>
    </define>
    <define name="ADD">
        <choice>
            <notAllowed/>
            <element name="ADD">
                <ref name="SourceLocators"/>
                <ref name="NumericExpression"/>
                <ref name="NumericExpression"/>
                <zeroOrMore>
                    <ref name="NumericExpression"/>
=======
    <define name="NodeBody">
        <choice>
            <notAllowed/>
            <element name="NodeBody">
                <choice>
                    <ref name="NodeList"/>
                    <ref name="Command"/>
                    <ref name="Assignment"/>
                    <ref name="Update"/>
                    <ref name="LibraryNodeCall"/>
                </choice>
            </element>
        </choice>
    </define>
    <define name="XOR">
        <choice>
            <notAllowed/>
            <element name="XOR">
                <ref name="SourceLocators"/>
                <zeroOrMore>
                    <ref name="BooleanExpression"/>
                </zeroOrMore>
            </element>
        </choice>
    </define>
    <define name="NodeTimepointValue">
        <choice>
            <notAllowed/>
            <element name="NodeTimepointValue">
                <ref name="SourceLocators"/>
                <ref name="NodeReference"/>
                <ref name="NodeStateValue"/>
                <ref name="Timepoint"/>
            </element>
        </choice>
    </define>
    <define name="Node">
        <choice>
            <notAllowed/>
            <element name="Node">
                <ref name="SourceLocators"/>
                <optional>
                    <attribute name="epx">
                        <data type="NCName"/>
                    </attribute>
                </optional>
                <attribute name="NodeType">
                    <choice>
                        <value type="NMTOKEN">Empty</value>
                        <value type="NMTOKEN">Command</value>
                        <value type="NMTOKEN">LibraryNodeCall</value>
                        <value type="NMTOKEN">Update</value>
                        <value type="NMTOKEN">Assignment</value>
                        <value type="NMTOKEN">NodeList</value>
                    </choice>
                </attribute>
                <interleave>
                    <optional>
                        <element name="Comment">
                            <data type="string"/>
                        </element>
                    </optional>
                    <ref name="NodeId"/>
                    <optional>
                        <ref name="StartCondition"/>
                    </optional>
                    <optional>
                        <ref name="RepeatCondition"/>
                    </optional>
                    <optional>
                        <ref name="PreCondition"/>
                    </optional>
                    <optional>
                        <ref name="PostCondition"/>
                    </optional>
                    <optional>
                        <ref name="InvariantCondition"/>
                    </optional>
                    <optional>
                        <ref name="EndCondition"/>
                    </optional>
                    <optional>
                        <ref name="SkipCondition"/>
                    </optional>
                    <optional>
                        <element name="Priority">
                            <ref name="nonNegativeInteger"/>
                        </element>
                    </optional>
                    <optional>
                        <ref name="Interface"/>
                    </optional>
                    <optional>
                        <ref name="VariableDeclarations"/>
                    </optional>
                    <optional>
                        <ref name="NodeBody"/>
                    </optional>
                </interleave>
            </element>
        </choice>
    </define>
    <define name="LibraryNodeCall">
        <choice>
            <notAllowed/>
            <element name="LibraryNodeCall">
                <ref name="SourceLocators"/>
                <ref name="NodeId"/>
                <optional>
                    <element name="RenameNodeId">
                        <ref name="NCName"/>
                    </element>
                </optional>
                <zeroOrMore>
                    <ref name="Alias"/>
>>>>>>> d53ba82d
                </zeroOrMore>
            </element>
        </choice>
    </define>
<<<<<<< HEAD
    <define name="Alias">
        <choice>
            <notAllowed/>
            <element name="Alias">
                <ref name="SourceLocators"/>
                <element name="NodeParameter">
                    <ref name="NCName"/>
                </element>
                <choice>
                    <ref name="Value"/>
                    <ref name="DeclaredVariable"/>
                </choice>
            </element>
        </choice>
    </define>
    <define name="ArrayElement">
        <choice>
            <notAllowed/>
            <element name="ArrayElement">
=======
    <define name="NodeFailure">
        <choice>
            <ref name="NodeFailureVariable"/>
            <ref name="NodeFailureValue"/>
        </choice>
    </define>
    <define name="SkipCondition">
        <choice>
            <notAllowed/>
            <element name="SkipCondition">
                <ref name="SourceLocators"/>
                <ref name="BooleanExpression"/>
            </element>
        </choice>
    </define>
    <define name="Alias">
        <choice>
            <notAllowed/>
            <element name="Alias">
>>>>>>> d53ba82d
                <ref name="SourceLocators"/>
                <element name="NodeParameter">
                    <ref name="NCName"/>
                </element>
<<<<<<< HEAD
                <element name="Index">
                    <ref name="NumericExpression"/>
                </element>
            </element>
        </choice>
    </define>
    <define name="EQNumeric">
        <choice>
            <notAllowed/>
            <element name="EQNumeric">
                <ref name="SourceLocators"/>
                <ref name="NumericExpression"/>
                <ref name="NumericExpression"/>
            </element>
        </choice>
    </define>
    <define name="StringRHS">
        <choice>
            <notAllowed/>
            <element name="StringRHS">
                <ref name="SourceLocators"/>
                <ref name="StringExpression"/>
            </element>
        </choice>
    </define>
    <define name="BooleanRHS">
        <choice>
            <notAllowed/>
            <element name="BooleanRHS">
=======
                <choice>
                    <ref name="Value"/>
                    <ref name="DeclaredVariable"/>
                    <ref name="LookupGroup"/>
                    <ref name="LogicalOperator"/>
                    <ref name="Equality"/>
                    <ref name="NumericComparison"/>
                    <ref name="IsKnown"/>
                    <ref name="ArithmeticOperator"/>
                    <ref name="NodeTimepointValue"/>
                    <element name="ArraySize">
                        <ref name="NCName"/>
                    </element>
                    <element name="ArrayMaxSize">
                        <ref name="NCName"/>
                    </element>
                    <ref name="StringOperator"/>
                </choice>
            </element>
        </choice>
    </define>
    <define name="Value">
        <choice>
            <ref name="IntegerValue"/>
            <ref name="RealValue"/>
            <ref name="BooleanValue"/>
            <ref name="StringValue"/>
        </choice>
    </define>
    <define name="NodeFailureVariable">
        <choice>
            <notAllowed/>
            <element name="NodeFailureVariable">
                <ref name="node-reference"/>
            </element>
        </choice>
    </define>
    <define name="NodeOutcomeValue">
        <choice>
            <notAllowed/>
            <element name="NodeOutcomeValue">
                <choice>
                    <value type="NMTOKEN">SUCCESS</value>
                    <value type="NMTOKEN">SKIPPED</value>
                    <value type="NMTOKEN">FAILURE</value>
                </choice>
            </element>
        </choice>
    </define>
    <define name="SQRT">
        <choice>
            <notAllowed/>
            <element name="SQRT">
                <ref name="SourceLocators"/>
                <ref name="NumericExpression"/>
            </element>
        </choice>
    </define>
    <define name="Assignment">
        <choice>
            <notAllowed/>
            <element name="Assignment">
>>>>>>> d53ba82d
                <ref name="SourceLocators"/>
                <ref name="DeclaredVariable"/>
                <choice>
                    <ref name="BooleanRHS"/>
                    <ref name="NumericRHS"/>
                    <ref name="StringRHS"/>
                    <ref name="LookupRHS"/>
                    <ref name="ArrayRHS"/>
                </choice>
            </element>
        </choice>
    </define>
<<<<<<< HEAD
    <define name="Action">
        <ref name="Node"/>
    </define>
    <define name="Node">
        <choice>
            <notAllowed/>
            <element name="Node">
                <ref name="SourceLocators"/>
=======
    <define name="DeclareVariable">
        <choice>
            <notAllowed/>
            <element name="DeclareVariable">
                <ref name="SourceLocators"/>
                <element name="Name">
                    <ref name="NCName"/>
                </element>
                <element name="Type">
                    <ref name="AtomicTypeValues"/>
                </element>
                <optional>
                    <element name="InitialValue">
                        <ref name="Value"/>
                    </element>
                </optional>
            </element>
        </choice>
    </define>
    <define name="SUB">
        <choice>
            <notAllowed/>
            <element name="SUB">
                <ref name="SourceLocators"/>
                <ref name="NumericExpression"/>
                <ref name="NumericExpression"/>
            </element>
        </choice>
    </define>
    <define name="Interface">
        <choice>
            <notAllowed/>
            <element name="Interface">
                <ref name="SourceLocators"/>
                <interleave>
                    <optional>
                        <ref name="In"/>
                    </optional>
                    <optional>
                        <ref name="InOut"/>
                    </optional>
                </interleave>
            </element>
        </choice>
    </define>
    <define name="StringExpression">
        <choice>
            <ref name="StringVariable"/>
            <ref name="StringValue"/>
            <ref name="StringOperator"/>
            <ref name="LookupGroup"/>
            <ref name="ArrayElement"/>
        </choice>
    </define>
    <define name="IsKnown">
        <choice>
            <notAllowed/>
            <element name="IsKnown">
                <ref name="SourceLocators"/>
                <choice>
                    <ref name="DeclaredVariable"/>
                    <ref name="LookupGroup"/>
                    <ref name="NodeStateVariable"/>
                    <ref name="NodeOutcomeVariable"/>
                    <ref name="NodeTimepointValue"/>
                </choice>
            </element>
        </choice>
    </define>
    <define name="InOut">
        <choice>
            <notAllowed/>
            <element name="InOut">
                <ref name="SourceLocators"/>
                <oneOrMore>
                    <choice>
                        <ref name="DeclareVariable"/>
                        <ref name="DeclareArray"/>
                    </choice>
                </oneOrMore>
            </element>
        </choice>
    </define>
    <define name="StringVariable">
        <choice>
            <notAllowed/>
            <element name="StringVariable">
                <ref name="NCName"/>
            </element>
        </choice>
    </define>
    <define name="ArithmeticOperator">
        <choice>
            <ref name="ADD"/>
            <ref name="SUB"/>
            <ref name="MUL"/>
            <ref name="DIV"/>
            <ref name="MOD"/>
            <ref name="SQRT"/>
            <ref name="ABS"/>
        </choice>
    </define>
    <define name="ArrayRHS">
        <choice>
            <notAllowed/>
            <element name="ArrayRHS">
                <ref name="SourceLocators"/>
                <ref name="ArrayVariable"/>
            </element>
        </choice>
    </define>
    <define name="GT">
        <choice>
            <notAllowed/>
            <element name="GT">
                <ref name="SourceLocators"/>
                <ref name="NumericExpression"/>
                <ref name="NumericExpression"/>
            </element>
        </choice>
    </define>
    <define name="Action">
        <ref name="Node"/>
    </define>
    <define name="GlobalDeclarations">
        <choice>
            <notAllowed/>
            <element name="GlobalDeclarations">
                <ref name="SourceLocators"/>
                <oneOrMore>
                    <choice>
                        <ref name="CommandDeclaration"/>
                        <empty/>
                        <ref name="StateDeclaration"/>
                        <ref name="LibraryNodeDeclaration"/>
                        <element name="TimeScalingUnitsSubunits">
                            <data type="integer"/>
                        </element>
                    </choice>
                </oneOrMore>
            </element>
        </choice>
    </define>
    <define name="Update">
        <choice>
            <notAllowed/>
            <element name="Update">
                <ref name="SourceLocators"/>
                <zeroOrMore>
                    <ref name="Pair"/>
                </zeroOrMore>
            </element>
        </choice>
    </define>
    <define name="NCName">
        <data type="NCName"/>
    </define>
    <define name="NodeRef">
        <choice>
            <notAllowed/>
            <element name="NodeRef">
>>>>>>> d53ba82d
                <optional>
                    <attribute name="dir">
                        <choice>
                            <value type="NMTOKEN">child</value>
                            <value type="NMTOKEN">sibling</value>
                            <value type="NMTOKEN">parent</value>
                            <value type="NMTOKEN">self</value>
                        </choice>
                    </attribute>
                </optional>
                <choice>
                    <data type="NCName"/>
                    <value type="string"></value>
                </choice>
            </element>
        </choice>
    </define>
<<<<<<< HEAD
    <define name="Arguments">
        <choice>
            <notAllowed/>
            <element name="Arguments">
                <ref name="SourceLocators"/>
                <oneOrMore>
                    <choice>
                        <ref name="BooleanExpression"/>
                        <ref name="NumericExpression"/>
                        <ref name="StringExpression"/>
                        <ref name="ArrayVariable"/>
                    </choice>
                </oneOrMore>
            </element>
        </choice>
    </define>
    <define name="Command">
        <choice>
            <notAllowed/>
            <element name="Command">
                <ref name="SourceLocators"/>
                <optional>
                    <ref name="ResourceList"/>
                </optional>
                <optional>
                    <ref name="DeclaredVariable"/>
                </optional>
                <ref name="Name"/>
                <optional>
                    <ref name="Arguments"/>
                </optional>
=======
    <define name="NEString">
        <choice>
            <notAllowed/>
            <element name="NEString">
                <ref name="SourceLocators"/>
                <ref name="StringExpression"/>
                <ref name="StringExpression"/>
            </element>
        </choice>
    </define>
    <define name="EQBoolean">
        <choice>
            <notAllowed/>
            <element name="EQBoolean">
                <ref name="SourceLocators"/>
                <ref name="BooleanExpression"/>
                <ref name="BooleanExpression"/>
>>>>>>> d53ba82d
            </element>
        </choice>
    </define>
    <define name="LookupGroup">
        <choice>
<<<<<<< HEAD
            <ref name="LookupOnChange"/>
            <ref name="LookupNow"/>
        </choice>
    </define>
    <define name="IsKnown">
        <choice>
            <notAllowed/>
            <element name="IsKnown">
                <ref name="SourceLocators"/>
                <choice>
                    <ref name="DeclaredVariable"/>
                    <ref name="LookupGroup"/>
                    <ref name="NodeStateVariable"/>
                    <ref name="NodeOutcomeVariable"/>
                    <ref name="NodeTimepointValue"/>
                </choice>
            </element>
        </choice>
    </define>
    <define name="NodeStateValue">
        <choice>
            <notAllowed/>
            <element name="NodeStateValue">
                <choice>
                    <value type="NMTOKEN">ITERATION_ENDED</value>
                    <value type="NMTOKEN">EXECUTING</value>
                    <value type="NMTOKEN">WAITING</value>
                    <value type="NMTOKEN">FINISHING</value>
                    <value type="NMTOKEN">INACTIVE</value>
                    <value type="NMTOKEN">FAILING</value>
                    <value type="NMTOKEN">FINISHED</value>
                </choice>
            </element>
        </choice>
    </define>
    <define name="VariableDeclarations">
        <choice>
            <notAllowed/>
            <element name="VariableDeclarations">
                <oneOrMore>
                    <choice>
                        <ref name="DeclareVariable"/>
                        <ref name="DeclareArray"/>
                    </choice>
                </oneOrMore>
            </element>
        </choice>
    </define>
    <define name="ResourceList">
        <choice>
            <notAllowed/>
            <element name="ResourceList">
                <ref name="SourceLocators"/>
                <zeroOrMore>
                    <ref name="Resource"/>
                </zeroOrMore>
            </element>
        </choice>
    </define>
    <define name="NodeFailureVariable">
        <choice>
            <notAllowed/>
            <element name="NodeFailureVariable">
                <ref name="node-reference"/>
            </element>
        </choice>
    </define>
    <define name="EQBoolean">
        <choice>
            <notAllowed/>
            <element name="EQBoolean">
                <ref name="SourceLocators"/>
                <ref name="BooleanExpression"/>
                <ref name="BooleanExpression"/>
            </element>
        </choice>
    </define>
    <define name="Interface">
        <choice>
            <notAllowed/>
            <element name="Interface">
                <ref name="SourceLocators"/>
                <interleave>
                    <optional>
                        <ref name="In"/>
                    </optional>
                    <optional>
                        <ref name="InOut"/>
                    </optional>
                </interleave>
            </element>
        </choice>
    </define>
    <define name="NENumeric">
        <choice>
            <notAllowed/>
            <element name="NENumeric">
                <ref name="SourceLocators"/>
                <ref name="NumericExpression"/>
                <ref name="NumericExpression"/>
            </element>
        </choice>
    </define>
    <define name="NodeOutcomeValue">
        <choice>
            <notAllowed/>
            <element name="NodeOutcomeValue">
                <choice>
                    <value type="NMTOKEN">SUCCESS</value>
                    <value type="NMTOKEN">SKIPPED</value>
                    <value type="NMTOKEN">FAILURE</value>
                </choice>
            </element>
        </choice>
    </define>
    <define name="NumericExpression">
        <choice>
            <ref name="ADD"/>
            <ref name="SUB"/>
            <ref name="MUL"/>
            <ref name="DIV"/>
            <ref name="MOD"/>
            <ref name="SQRT"/>
            <ref name="ABS"/>
            <ref name="IntegerVariable"/>
            <ref name="RealVariable"/>
            <ref name="IntegerValue"/>
            <ref name="RealValue"/>
            <ref name="LookupGroup"/>
            <ref name="NodeTimepointValue"/>
            <choice>
                <notAllowed/>
                <element name="ArraySize">
                    <ref name="NCName"/>
                </element>
            </choice>
            <choice>
                <notAllowed/>
                <element name="ArrayMaxSize">
                    <ref name="NCName"/>
                </element>
            </choice>
            <ref name="ArrayElement"/>
        </choice>
    </define>
    <define name="RealValue">
        <choice>
            <notAllowed/>
            <element name="RealValue">
                <data type="double"/>
            </element>
        </choice>
    </define>
    <define name="Update">
        <choice>
            <notAllowed/>
            <element name="Update">
                <ref name="SourceLocators"/>
                <zeroOrMore>
                    <ref name="Pair"/>
                </zeroOrMore>
            </element>
        </choice>
    </define>
    <define name="RepeatCondition">
        <choice>
            <notAllowed/>
            <element name="RepeatCondition">
                <ref name="SourceLocators"/>
                <ref name="BooleanExpression"/>
=======
            <ref name="LogicalOperator"/>
            <ref name="Equality"/>
            <ref name="NumericComparison"/>
            <ref name="LookupGroup"/>
            <ref name="IsKnown"/>
            <ref name="BooleanVariable"/>
            <ref name="BooleanValue"/>
            <ref name="ArrayElement"/>
        </choice>
    </define>
    <define name="NumericRHS">
        <choice>
            <notAllowed/>
            <element name="NumericRHS">
                <ref name="SourceLocators"/>
                <ref name="NumericExpression"/>
            </element>
        </choice>
    </define>
    <define name="LibraryNodeDeclaration">
        <choice>
            <notAllowed/>
            <element name="LibraryNodeDeclaration">
                <ref name="SourceLocators"/>
                <element name="Name">
                    <ref name="NCName"/>
                </element>
                <ref name="Interface"/>
            </element>
        </choice>
    </define>
    <define name="In">
        <choice>
            <notAllowed/>
            <element name="In">
                <ref name="SourceLocators"/>
                <oneOrMore>
                    <choice>
                        <ref name="DeclareVariable"/>
                        <ref name="DeclareArray"/>
                    </choice>
                </oneOrMore>
            </element>
        </choice>
    </define>
    <define name="EQInternal">
        <choice>
            <notAllowed/>
            <element name="EQInternal">
                <ref name="SourceLocators"/>
                <choice>
                    <group>
                        <ref name="NodeState"/>
                        <ref name="NodeState"/>
                    </group>
                    <group>
                        <ref name="NodeOutcome"/>
                        <ref name="NodeOutcome"/>
                    </group>
                    <group>
                        <ref name="NodeFailure"/>
                        <ref name="NodeFailure"/>
                    </group>
                    <group>
                        <ref name="NodeCommandHandle"/>
                        <ref name="NodeCommandHandle"/>
                    </group>
                </choice>
            </element>
        </choice>
    </define>
    <define name="ResourceList">
        <choice>
            <notAllowed/>
            <element name="ResourceList">
                <ref name="SourceLocators"/>
                <zeroOrMore>
                    <ref name="Resource"/>
                </zeroOrMore>
>>>>>>> d53ba82d
            </element>
        </choice>
    </define>
    <define name="CommandDeclaration">
        <choice>
            <notAllowed/>
            <element name="CommandDeclaration">
                <ref name="SourceLocators"/>
                <element name="Name">
                    <ref name="NCName"/>
                </element>
<<<<<<< HEAD
                <ref name="Interface"/>
            </element>
        </choice>
    </define>
    <define name="Name">
        <choice>
            <notAllowed/>
            <element name="Name">
                <ref name="SourceLocators"/>
                <ref name="StringExpression"/>
            </element>
        </choice>
    </define>
    <define name="GE">
        <choice>
            <notAllowed/>
            <element name="GE">
                <ref name="SourceLocators"/>
                <ref name="NumericExpression"/>
                <ref name="NumericExpression"/>
            </element>
        </choice>
    </define>
    <define name="LookupOnChange">
        <choice>
            <notAllowed/>
            <element name="LookupOnChange">
                <ref name="SourceLocators"/>
                <ref name="Name"/>
                <optional>
                    <ref name="Tolerance"/>
                </optional>
                <optional>
                    <ref name="Arguments"/>
                </optional>
            </element>
        </choice>
    </define>
    <define name="LookupRHS">
        <choice>
            <notAllowed/>
            <element name="LookupRHS">
                <ref name="SourceLocators"/>
                <ref name="LookupGroup"/>
            </element>
        </choice>
    </define>
    <define name="AtomicTypeValues">
        <choice>
            <value type="NMTOKEN">Real</value>
            <value type="NMTOKEN">String</value>
            <value type="NMTOKEN">Boolean</value>
            <value type="NMTOKEN">Integer</value>
        </choice>
    </define>
    <define name="NodeOutcome">
        <choice>
            <ref name="NodeOutcomeVariable"/>
            <ref name="NodeOutcomeValue"/>
        </choice>
    </define>
    <define name="Value">
        <choice>
            <ref name="IntegerValue"/>
            <ref name="RealValue"/>
            <ref name="BooleanValue"/>
            <ref name="StringValue"/>
        </choice>
    </define>
    <define name="OR">
        <choice>
            <notAllowed/>
            <element name="OR">
                <ref name="SourceLocators"/>
                <zeroOrMore>
                    <ref name="BooleanExpression"/>
                </zeroOrMore>
            </element>
        </choice>
    </define>
    <define name="Resource">
        <choice>
            <notAllowed/>
            <element name="Resource">
                <ref name="SourceLocators"/>
                <interleave>
                    <element name="ResourceName">
                        <ref name="StringExpression"/>
                    </element>
                    <element name="ResourcePriority">
                        <ref name="NumericExpression"/>
                    </element>
                    <optional>
                        <element name="ResourceLowerBound">
                            <ref name="NumericExpression"/>
                        </element>
                    </optional>
                    <optional>
                        <element name="ResourceUpperBound">
                            <ref name="NumericExpression"/>
                        </element>
                    </optional>
                    <optional>
                        <element name="ResourceReleaseAtTermination">
                            <ref name="BooleanExpression"/>
                        </element>
                    </optional>
                </interleave>
            </element>
        </choice>
    </define>
    <define name="IntegerValue">
        <choice>
            <notAllowed/>
            <element name="IntegerValue">
                <data type="integer"/>
            </element>
        </choice>
    </define>
    <define name="ArrayRHS">
        <choice>
            <notAllowed/>
            <element name="ArrayRHS">
                <ref name="SourceLocators"/>
                <ref name="ArrayVariable"/>
            </element>
        </choice>
    </define>
    <define name="DeclareArray">
        <choice>
            <notAllowed/>
            <element name="DeclareArray">
                <ref name="SourceLocators"/>
                <element name="Name">
                    <ref name="NCName"/>
                </element>
                <element name="Type">
                    <ref name="AtomicTypeValues"/>
                </element>
                <element name="MaxSize">
                    <ref name="nonNegativeInteger"/>
                </element>
                <optional>
                    <element name="InitialValue">
                        <choice>
                            <oneOrMore>
                                <ref name="IntegerValue"/>
                            </oneOrMore>
                            <oneOrMore>
                                <ref name="RealValue"/>
                            </oneOrMore>
                            <oneOrMore>
                                <ref name="BooleanValue"/>
                            </oneOrMore>
                            <oneOrMore>
                                <ref name="StringValue"/>
                            </oneOrMore>
                        </choice>
                    </element>
                </optional>
            </element>
        </choice>
    </define>
    <define name="StringVariable">
        <choice>
            <notAllowed/>
            <element name="StringVariable">
                <ref name="NCName"/>
=======
                <zeroOrMore>
                    <ref name="Return"/>
                </zeroOrMore>
                <zeroOrMore>
                    <ref name="Parameter"/>
                </zeroOrMore>
                <optional>
                    <ref name="ResourceList"/>
                </optional>
            </element>
        </choice>
    </define>
    <define name="NEInternal">
        <choice>
            <notAllowed/>
            <element name="NEInternal">
                <ref name="SourceLocators"/>
                <choice>
                    <group>
                        <ref name="NodeState"/>
                        <ref name="NodeState"/>
                    </group>
                    <group>
                        <ref name="NodeOutcome"/>
                        <ref name="NodeOutcome"/>
                    </group>
                    <group>
                        <ref name="NodeFailure"/>
                        <ref name="NodeFailure"/>
                    </group>
                    <group>
                        <ref name="NodeCommandHandle"/>
                        <ref name="NodeCommandHandle"/>
                    </group>
                </choice>
            </element>
        </choice>
    </define>
    <define name="IntegerValue">
        <choice>
            <notAllowed/>
            <element name="IntegerValue">
                <data type="integer"/>
>>>>>>> d53ba82d
            </element>
        </choice>
    </define>
    <define name="NodeState">
        <choice>
            <ref name="NodeStateVariable"/>
            <ref name="NodeStateValue"/>
        </choice>
    </define>
<<<<<<< HEAD
    <define name="NEString">
        <choice>
            <notAllowed/>
            <element name="NEString">
                <ref name="SourceLocators"/>
                <ref name="StringExpression"/>
                <ref name="StringExpression"/>
            </element>
        </choice>
    </define>
    <define name="MUL">
        <choice>
            <notAllowed/>
            <element name="MUL">
                <ref name="SourceLocators"/>
                <ref name="NumericExpression"/>
                <ref name="NumericExpression"/>
                <zeroOrMore>
                    <ref name="NumericExpression"/>
                </zeroOrMore>
            </element>
        </choice>
    </define>
    <define name="NodeRef">
        <choice>
            <notAllowed/>
            <element name="NodeRef">
                <optional>
                    <attribute name="dir">
                        <choice>
                            <value type="NMTOKEN">child</value>
                            <value type="NMTOKEN">sibling</value>
                            <value type="NMTOKEN">parent</value>
                            <value type="NMTOKEN">self</value>
                        </choice>
                    </attribute>
                </optional>
                <choice>
                    <data type="NCName"/>
                    <value type="string"></value>
                </choice>
            </element>
        </choice>
    </define>
    <define name="EQString">
        <choice>
            <notAllowed/>
            <element name="EQString">
                <ref name="SourceLocators"/>
                <ref name="StringExpression"/>
                <ref name="StringExpression"/>
            </element>
        </choice>
    </define>
    <define name="NodeCommandHandleValue">
        <choice>
            <notAllowed/>
            <element name="NodeCommandHandleValue">
                <choice>
                    <value type="NMTOKEN">COMMAND_ACCEPTED</value>
                    <value type="NMTOKEN">COMMAND_ABORTED</value>
                    <value type="NMTOKEN">COMMAND_FAILED</value>
                    <value type="NMTOKEN">COMMAND_SUCCESS</value>
                    <value type="NMTOKEN">COMMAND_SENT_TO_SYSTEM</value>
                    <value type="NMTOKEN">COMMAND_ABORT_FAILED</value>
                    <value type="NMTOKEN">COMMAND_DENIED</value>
                    <value type="NMTOKEN">COMMAND_RCVD_BY_SYSTEM</value>
                </choice>
            </element>
        </choice>
    </define>
    <define name="Parameter">
        <choice>
            <notAllowed/>
            <element name="Parameter">
                <optional>
                    <element name="Name">
                        <ref name="NCName"/>
                    </element>
                </optional>
                <element name="Type">
                    <ref name="AtomicTypeValues"/>
                </element>
                <optional>
                    <element name="MaxSize">
                        <ref name="nonNegativeInteger"/>
                    </element>
                </optional>
            </element>
        </choice>
    </define>
    <define name="NodeBody">
        <choice>
            <notAllowed/>
            <element name="NodeBody">
                <choice>
                    <ref name="NodeList"/>
                    <ref name="Command"/>
                    <ref name="Assignment"/>
                    <ref name="Update"/>
                    <ref name="Request"/>
                    <ref name="LibraryNodeCall"/>
                </choice>
=======
    <define name="EndCondition">
        <choice>
            <notAllowed/>
            <element name="EndCondition">
                <ref name="SourceLocators"/>
                <ref name="BooleanExpression"/>
            </element>
        </choice>
    </define>
    <define name="LE">
        <choice>
            <notAllowed/>
            <element name="LE">
                <ref name="SourceLocators"/>
                <ref name="NumericExpression"/>
                <ref name="NumericExpression"/>
            </element>
        </choice>
    </define>
    <define name="NumericExpression">
        <choice>
            <ref name="ArithmeticOperator"/>
            <ref name="IntegerVariable"/>
            <ref name="RealVariable"/>
            <ref name="IntegerValue"/>
            <ref name="RealValue"/>
            <ref name="LookupGroup"/>
            <ref name="NodeTimepointValue"/>
            <choice>
                <notAllowed/>
                <element name="ArraySize">
                    <ref name="NCName"/>
                </element>
            </choice>
            <choice>
                <notAllowed/>
                <element name="ArrayMaxSize">
                    <ref name="NCName"/>
                </element>
            </choice>
            <ref name="ArrayElement"/>
        </choice>
    </define>
    <define name="StringRHS">
        <choice>
            <notAllowed/>
            <element name="StringRHS">
                <ref name="SourceLocators"/>
                <ref name="StringExpression"/>
            </element>
        </choice>
    </define>
    <define name="LT">
        <choice>
            <notAllowed/>
            <element name="LT">
                <ref name="SourceLocators"/>
                <ref name="NumericExpression"/>
                <ref name="NumericExpression"/>
            </element>
        </choice>
    </define>
    <define name="MUL">
        <choice>
            <notAllowed/>
            <element name="MUL">
                <ref name="SourceLocators"/>
                <ref name="NumericExpression"/>
                <ref name="NumericExpression"/>
                <zeroOrMore>
                    <ref name="NumericExpression"/>
                </zeroOrMore>
            </element>
        </choice>
    </define>
    <define name="LookupRHS">
        <choice>
            <notAllowed/>
            <element name="LookupRHS">
                <ref name="SourceLocators"/>
                <ref name="LookupGroup"/>
>>>>>>> d53ba82d
            </element>
        </choice>
    </define>
    <define name="ArrayElement">
        <choice>
            <notAllowed/>
            <element name="ArrayElement">
                <ref name="SourceLocators"/>
                <element name="Name">
                    <ref name="NCName"/>
                </element>
                <element name="Index">
                    <ref name="NumericExpression"/>
                </element>
            </element>
        </choice>
    </define>
<<<<<<< HEAD
    <define name="BooleanExpression">
        <choice>
            <ref name="OR"/>
            <ref name="XOR"/>
            <ref name="AND"/>
            <ref name="NOT"/>
            <ref name="IsKnown"/>
            <ref name="GT"/>
            <ref name="GE"/>
            <ref name="LT"/>
            <ref name="LE"/>
            <ref name="EQBoolean"/>
            <ref name="EQNumeric"/>
            <ref name="EQInternal"/>
            <ref name="EQString"/>
            <ref name="NEBoolean"/>
            <ref name="NENumeric"/>
            <ref name="NEInternal"/>
            <ref name="NEString"/>
            <ref name="BooleanVariable"/>
            <ref name="BooleanValue"/>
            <ref name="LookupGroup"/>
            <ref name="ArrayElement"/>
        </choice>
    </define>
    <define name="Assignment">
        <choice>
            <notAllowed/>
            <element name="Assignment">
                <ref name="SourceLocators"/>
                <ref name="DeclaredVariable"/>
                <choice>
                    <ref name="BooleanRHS"/>
                    <ref name="NumericRHS"/>
                    <ref name="StringRHS"/>
                    <ref name="LookupRHS"/>
                    <ref name="ArrayRHS"/>
                </choice>
            </element>
        </choice>
    </define>
    <define name="Timepoint">
        <choice>
            <notAllowed/>
            <element name="Timepoint">
                <choice>
                    <value type="NMTOKEN">START</value>
                    <value type="NMTOKEN">END</value>
                </choice>
            </element>
        </choice>
    </define>
    <define name="EndCondition">
        <choice>
            <notAllowed/>
            <element name="EndCondition">
                <ref name="SourceLocators"/>
                <ref name="BooleanExpression"/>
            </element>
        </choice>
    </define>
    <define name="NEInternal">
        <choice>
            <notAllowed/>
            <element name="NEInternal">
                <ref name="SourceLocators"/>
                <choice>
                    <group>
                        <ref name="NodeState"/>
                        <ref name="NodeState"/>
                    </group>
                    <group>
                        <ref name="NodeOutcome"/>
                        <ref name="NodeOutcome"/>
                    </group>
                    <group>
                        <ref name="NodeFailure"/>
                        <ref name="NodeFailure"/>
                    </group>
                    <group>
                        <ref name="NodeCommandHandle"/>
                        <ref name="NodeCommandHandle"/>
                    </group>
                </choice>
            </element>
        </choice>
    </define>
    <define name="NOT">
        <choice>
            <notAllowed/>
            <element name="NOT">
=======
    <define name="NodeCommandHandleVariable">
        <choice>
            <notAllowed/>
            <element name="NodeCommandHandleVariable">
                <ref name="SourceLocators"/>
                <ref name="NodeId"/>
            </element>
        </choice>
    </define>
    <define name="NodeId">
        <choice>
            <notAllowed/>
            <element name="NodeId">
                <ref name="NCName"/>
            </element>
        </choice>
    </define>
    <define name="NENumeric">
        <choice>
            <notAllowed/>
            <element name="NENumeric">
                <ref name="SourceLocators"/>
                <ref name="NumericExpression"/>
                <ref name="NumericExpression"/>
            </element>
        </choice>
    </define>
    <define name="MOD">
        <choice>
            <notAllowed/>
            <element name="MOD">
                <ref name="SourceLocators"/>
                <ref name="NumericExpression"/>
                <ref name="NumericExpression"/>
            </element>
        </choice>
    </define>
    <define name="SourceLocators">
        <optional>
            <attribute name="ColNo">
                <data type="integer"/>
            </attribute>
        </optional>
        <optional>
            <attribute name="LineNo">
                <data type="integer"/>
            </attribute>
        </optional>
        <optional>
            <attribute name="FileName">
                <data type="string"/>
            </attribute>
        </optional>
    </define>
    <define name="StartCondition">
        <choice>
            <notAllowed/>
            <element name="StartCondition">
>>>>>>> d53ba82d
                <ref name="SourceLocators"/>
                <ref name="BooleanExpression"/>
            </element>
        </choice>
    </define>
<<<<<<< HEAD
    <define name="LookupNow">
        <choice>
            <notAllowed/>
            <element name="LookupNow">
                <ref name="SourceLocators"/>
                <ref name="Name"/>
                <optional>
                    <ref name="Arguments"/>
                </optional>
            </element>
        </choice>
    </define>
    <define name="PreCondition">
        <choice>
            <notAllowed/>
            <element name="PreCondition">
                <ref name="SourceLocators"/>
                <ref name="BooleanExpression"/>
=======
    <define name="PreCondition">
        <choice>
            <notAllowed/>
            <element name="PreCondition">
                <ref name="SourceLocators"/>
                <ref name="BooleanExpression"/>
            </element>
        </choice>
    </define>
    <define name="DIV">
        <choice>
            <notAllowed/>
            <element name="DIV">
                <ref name="SourceLocators"/>
                <ref name="NumericExpression"/>
                <ref name="NumericExpression"/>
>>>>>>> d53ba82d
            </element>
        </choice>
    </define>
</grammar><|MERGE_RESOLUTION|>--- conflicted
+++ resolved
@@ -129,12 +129,1053 @@
             <ref name="NodeFailureValue"/>
         </choice>
     </start>
-<<<<<<< HEAD
+    <define name="RealValue">
+        <choice>
+            <notAllowed/>
+            <element name="RealValue">
+                <data type="double"/>
+            </element>
+        </choice>
+    </define>
+    <define name="Return">
+        <choice>
+            <notAllowed/>
+            <element name="Return">
+                <optional>
+                    <element name="Name">
+                        <ref name="NCName"/>
+                    </element>
+                </optional>
+                <element name="Type">
+                    <ref name="AtomicTypeValues"/>
+                </element>
+                <optional>
+                    <element name="MaxSize">
+                        <ref name="nonNegativeInteger"/>
+                    </element>
+                </optional>
+            </element>
+        </choice>
+    </define>
+    <define name="NodeReference">
+        <choice>
+            <ref name="NodeId"/>
+            <ref name="NodeRef"/>
+        </choice>
+    </define>
+    <define name="NodeCommandHandleValue">
+        <choice>
+            <notAllowed/>
+            <element name="NodeCommandHandleValue">
+                <choice>
+                    <value type="NMTOKEN">COMMAND_ACCEPTED</value>
+                    <value type="NMTOKEN">COMMAND_ABORTED</value>
+                    <value type="NMTOKEN">COMMAND_FAILED</value>
+                    <value type="NMTOKEN">COMMAND_SUCCESS</value>
+                    <value type="NMTOKEN">COMMAND_SENT_TO_SYSTEM</value>
+                    <value type="NMTOKEN">COMMAND_ABORT_FAILED</value>
+                    <value type="NMTOKEN">COMMAND_DENIED</value>
+                    <value type="NMTOKEN">COMMAND_RCVD_BY_SYSTEM</value>
+                </choice>
+            </element>
+        </choice>
+    </define>
+    <define name="BooleanValue">
+        <choice>
+            <notAllowed/>
+            <element name="BooleanValue">
+                <data type="boolean"/>
+            </element>
+        </choice>
+    </define>
+    <define name="RealVariable">
+        <choice>
+            <notAllowed/>
+            <element name="RealVariable">
+                <ref name="NCName"/>
+            </element>
+        </choice>
+    </define>
+    <define name="StringValue">
+        <choice>
+            <notAllowed/>
+            <element name="StringValue">
+                <data type="string"/>
+            </element>
+        </choice>
+    </define>
+    <define name="AND">
+        <choice>
+            <notAllowed/>
+            <element name="AND">
+                <ref name="SourceLocators"/>
+                <zeroOrMore>
+                    <ref name="BooleanExpression"/>
+                </zeroOrMore>
+            </element>
+        </choice>
+    </define>
+    <define name="NumericComparison">
+        <choice>
+            <ref name="GT"/>
+            <ref name="GE"/>
+            <ref name="LT"/>
+            <ref name="LE"/>
+        </choice>
+    </define>
+    <define name="NEBoolean">
+        <choice>
+            <notAllowed/>
+            <element name="NEBoolean">
+                <ref name="SourceLocators"/>
+                <ref name="BooleanExpression"/>
+                <ref name="BooleanExpression"/>
+            </element>
+        </choice>
+    </define>
+    <define name="NodeOutcome">
+        <choice>
+            <ref name="NodeOutcomeVariable"/>
+            <ref name="NodeOutcomeValue"/>
+        </choice>
+    </define>
+    <define name="AtomicTypeValues">
+        <choice>
+            <value type="NMTOKEN">Real</value>
+            <value type="NMTOKEN">String</value>
+            <value type="NMTOKEN">Boolean</value>
+            <value type="NMTOKEN">Integer</value>
+        </choice>
+    </define>
+    <define name="EQString">
+        <choice>
+            <notAllowed/>
+            <element name="EQString">
+                <ref name="SourceLocators"/>
+                <ref name="StringExpression"/>
+                <ref name="StringExpression"/>
+            </element>
+        </choice>
+    </define>
+    <define name="Equality">
+        <choice>
+            <ref name="EQBoolean"/>
+            <ref name="EQNumeric"/>
+            <ref name="EQInternal"/>
+            <ref name="EQString"/>
+            <ref name="NEBoolean"/>
+            <ref name="NENumeric"/>
+            <ref name="NEInternal"/>
+            <ref name="NEString"/>
+        </choice>
+    </define>
+    <define name="LookupGroup">
+        <choice>
+            <ref name="LookupOnChange"/>
+            <ref name="LookupNow"/>
+        </choice>
+    </define>
+    <define name="Resource">
+        <choice>
+            <notAllowed/>
+            <element name="Resource">
+                <ref name="SourceLocators"/>
+                <interleave>
+                    <element name="ResourceName">
+                        <ref name="StringExpression"/>
+                    </element>
+                    <element name="ResourcePriority">
+                        <ref name="NumericExpression"/>
+                    </element>
+                    <optional>
+                        <element name="ResourceLowerBound">
+                            <ref name="NumericExpression"/>
+                        </element>
+                    </optional>
+                    <optional>
+                        <element name="ResourceUpperBound">
+                            <ref name="NumericExpression"/>
+                        </element>
+                    </optional>
+                    <optional>
+                        <element name="ResourceReleaseAtTermination">
+                            <ref name="BooleanExpression"/>
+                        </element>
+                    </optional>
+                </interleave>
+            </element>
+        </choice>
+    </define>
+    <define name="NodeStateVariable">
+        <choice>
+            <notAllowed/>
+            <element name="NodeStateVariable">
+                <ref name="node-reference"/>
+            </element>
+        </choice>
+    </define>
+    <define name="StringOperator">
+        <ref name="Concat"/>
+    </define>
+    <define name="BooleanVariable">
+        <choice>
+            <notAllowed/>
+            <element name="BooleanVariable">
+                <ref name="NCName"/>
+            </element>
+        </choice>
+    </define>
+    <define name="Timepoint">
+        <choice>
+            <notAllowed/>
+            <element name="Timepoint">
+                <choice>
+                    <value type="NMTOKEN">START</value>
+                    <value type="NMTOKEN">END</value>
+                </choice>
+            </element>
+        </choice>
+    </define>
+    <define name="NOT">
+        <choice>
+            <notAllowed/>
+            <element name="NOT">
+                <ref name="SourceLocators"/>
+                <ref name="BooleanExpression"/>
+            </element>
+        </choice>
+    </define>
+    <define name="Name">
+        <choice>
+            <notAllowed/>
+            <element name="Name">
+                <ref name="SourceLocators"/>
+                <ref name="StringExpression"/>
+            </element>
+        </choice>
+    </define>
+    <define name="Parameter">
+        <choice>
+            <notAllowed/>
+            <element name="Parameter">
+                <optional>
+                    <element name="Name">
+                        <ref name="NCName"/>
+                    </element>
+                </optional>
+                <element name="Type">
+                    <ref name="AtomicTypeValues"/>
+                </element>
+                <optional>
+                    <element name="MaxSize">
+                        <ref name="nonNegativeInteger"/>
+                    </element>
+                </optional>
+            </element>
+        </choice>
+    </define>
+    <define name="NodeFailureValue">
+        <choice>
+            <notAllowed/>
+            <element name="NodeFailureValue">
+                <choice>
+                    <value type="NMTOKEN">INVARIANT_CONDITION_FAILED</value>
+                    <value type="NMTOKEN">PRE_CONDITION_FAILED</value>
+                    <value type="NMTOKEN">POST_CONDITION_FAILED</value>
+                    <value type="NMTOKEN">PARENT_FAILED</value>
+                </choice>
+            </element>
+        </choice>
+    </define>
+    <define name="EQNumeric">
+        <choice>
+            <notAllowed/>
+            <element name="EQNumeric">
+                <ref name="SourceLocators"/>
+                <ref name="NumericExpression"/>
+                <ref name="NumericExpression"/>
+            </element>
+        </choice>
+    </define>
+    <define name="DeclaredVariable">
+        <choice>
+            <ref name="IntegerVariable"/>
+            <ref name="RealVariable"/>
+            <ref name="BooleanVariable"/>
+            <ref name="StringVariable"/>
+            <ref name="ArrayVariable"/>
+            <ref name="ArrayElement"/>
+        </choice>
+    </define>
+    <define name="RepeatCondition">
+        <choice>
+            <notAllowed/>
+            <element name="RepeatCondition">
+                <ref name="SourceLocators"/>
+                <ref name="BooleanExpression"/>
+            </element>
+        </choice>
+    </define>
+    <define name="DeclareArray">
+        <choice>
+            <notAllowed/>
+            <element name="DeclareArray">
+                <ref name="SourceLocators"/>
+                <element name="Name">
+                    <ref name="NCName"/>
+                </element>
+                <element name="Type">
+                    <ref name="AtomicTypeValues"/>
+                </element>
+                <element name="MaxSize">
+                    <ref name="nonNegativeInteger"/>
+                </element>
+                <optional>
+                    <element name="InitialValue">
+                        <choice>
+                            <oneOrMore>
+                                <ref name="IntegerValue"/>
+                            </oneOrMore>
+                            <oneOrMore>
+                                <ref name="RealValue"/>
+                            </oneOrMore>
+                            <oneOrMore>
+                                <ref name="BooleanValue"/>
+                            </oneOrMore>
+                            <oneOrMore>
+                                <ref name="StringValue"/>
+                            </oneOrMore>
+                        </choice>
+                    </element>
+                </optional>
+            </element>
+        </choice>
+    </define>
+    <define name="NodeCommandHandle">
+        <choice>
+            <ref name="NodeCommandHandleVariable"/>
+            <ref name="NodeCommandHandleValue"/>
+        </choice>
+    </define>
+    <define name="VariableDeclarations">
+        <choice>
+            <notAllowed/>
+            <element name="VariableDeclarations">
+                <oneOrMore>
+                    <choice>
+                        <ref name="DeclareVariable"/>
+                        <ref name="DeclareArray"/>
+                    </choice>
+                </oneOrMore>
+            </element>
+        </choice>
+    </define>
+    <define name="NodeList">
+        <choice>
+            <notAllowed/>
+            <element name="NodeList">
+                <zeroOrMore>
+                    <ref name="Action"/>
+                </zeroOrMore>
+            </element>
+        </choice>
+    </define>
+    <define name="InvariantCondition">
+        <choice>
+            <notAllowed/>
+            <element name="InvariantCondition">
+                <ref name="SourceLocators"/>
+                <ref name="BooleanExpression"/>
+            </element>
+        </choice>
+    </define>
+    <define name="LogicalOperator">
+        <choice>
+            <ref name="OR"/>
+            <ref name="XOR"/>
+            <ref name="AND"/>
+            <ref name="NOT"/>
+        </choice>
+    </define>
+    <define name="GE">
+        <choice>
+            <notAllowed/>
+            <element name="GE">
+                <ref name="SourceLocators"/>
+                <ref name="NumericExpression"/>
+                <ref name="NumericExpression"/>
+            </element>
+        </choice>
+    </define>
+    <define name="NodeOutcomeVariable">
+        <choice>
+            <notAllowed/>
+            <element name="NodeOutcomeVariable">
+                <ref name="node-reference"/>
+            </element>
+        </choice>
+    </define>
+    <define name="ADD">
+        <choice>
+            <notAllowed/>
+            <element name="ADD">
+                <ref name="SourceLocators"/>
+                <ref name="NumericExpression"/>
+                <ref name="NumericExpression"/>
+                <zeroOrMore>
+                    <ref name="NumericExpression"/>
+                </zeroOrMore>
+            </element>
+        </choice>
+    </define>
     <define name="ArrayVariable">
         <choice>
             <notAllowed/>
             <element name="ArrayVariable">
                 <ref name="NCName"/>
+            </element>
+        </choice>
+    </define>
+    <define name="LookupNow">
+        <choice>
+            <notAllowed/>
+            <element name="LookupNow">
+                <ref name="SourceLocators"/>
+                <ref name="Name"/>
+                <optional>
+                    <ref name="Arguments"/>
+                </optional>
+            </element>
+        </choice>
+    </define>
+    <define name="Tolerance">
+        <choice>
+            <notAllowed/>
+            <element name="Tolerance">
+                <choice>
+                    <ref name="RealValue"/>
+                    <ref name="RealVariable"/>
+                </choice>
+            </element>
+        </choice>
+    </define>
+    <define name="LookupOnChange">
+        <choice>
+            <notAllowed/>
+            <element name="LookupOnChange">
+                <ref name="SourceLocators"/>
+                <ref name="Name"/>
+                <optional>
+                    <ref name="Tolerance"/>
+                </optional>
+                <optional>
+                    <ref name="Arguments"/>
+                </optional>
+            </element>
+        </choice>
+    </define>
+    <define name="Arguments">
+        <choice>
+            <notAllowed/>
+            <element name="Arguments">
+                <ref name="SourceLocators"/>
+                <oneOrMore>
+                    <choice>
+                        <ref name="BooleanExpression"/>
+                        <ref name="NumericExpression"/>
+                        <ref name="StringExpression"/>
+                        <ref name="ArrayVariable"/>
+                    </choice>
+                </oneOrMore>
+            </element>
+        </choice>
+    </define>
+    <define name="BooleanRHS">
+        <choice>
+            <notAllowed/>
+            <element name="BooleanRHS">
+                <ref name="SourceLocators"/>
+                <ref name="BooleanExpression"/>
+            </element>
+        </choice>
+    </define>
+    <define name="nonNegativeInteger">
+        <data type="nonNegativeInteger"/>
+    </define>
+    <define name="ABS">
+        <choice>
+            <notAllowed/>
+            <element name="ABS">
+                <ref name="SourceLocators"/>
+                <ref name="NumericExpression"/>
+            </element>
+        </choice>
+    </define>
+    <define name="IntegerVariable">
+        <choice>
+            <notAllowed/>
+            <element name="IntegerVariable">
+                <ref name="NCName"/>
+            </element>
+        </choice>
+    </define>
+    <define name="Command">
+        <choice>
+            <notAllowed/>
+            <element name="Command">
+                <ref name="SourceLocators"/>
+                <optional>
+                    <ref name="ResourceList"/>
+                </optional>
+                <optional>
+                    <ref name="DeclaredVariable"/>
+                </optional>
+                <ref name="Name"/>
+                <optional>
+                    <ref name="Arguments"/>
+                </optional>
+            </element>
+        </choice>
+    </define>
+    <define name="StateDeclaration">
+        <choice>
+            <notAllowed/>
+            <element name="StateDeclaration">
+                <ref name="SourceLocators"/>
+                <element name="Name">
+                    <ref name="NCName"/>
+                </element>
+                <ref name="Return"/>
+                <zeroOrMore>
+                    <ref name="Parameter"/>
+                </zeroOrMore>
+            </element>
+        </choice>
+    </define>
+    <define name="node-reference">
+        <ref name="NodeReference"/>
+        <empty/>
+    </define>
+    <define name="OR">
+        <choice>
+            <notAllowed/>
+            <element name="OR">
+                <ref name="SourceLocators"/>
+                <zeroOrMore>
+                    <ref name="BooleanExpression"/>
+                </zeroOrMore>
+            </element>
+        </choice>
+    </define>
+    <define name="Pair">
+        <choice>
+            <notAllowed/>
+            <element name="Pair">
+                <element name="Name">
+                    <ref name="NCName"/>
+                </element>
+                <choice>
+                    <ref name="Value"/>
+                    <ref name="DeclaredVariable"/>
+                    <ref name="LookupNow"/>
+                </choice>
+            </element>
+        </choice>
+    </define>
+    <define name="NodeStateValue">
+        <choice>
+            <notAllowed/>
+            <element name="NodeStateValue">
+                <choice>
+                    <value type="NMTOKEN">ITERATION_ENDED</value>
+                    <value type="NMTOKEN">EXECUTING</value>
+                    <value type="NMTOKEN">WAITING</value>
+                    <value type="NMTOKEN">FINISHING</value>
+                    <value type="NMTOKEN">INACTIVE</value>
+                    <value type="NMTOKEN">FAILING</value>
+                    <value type="NMTOKEN">FINISHED</value>
+                </choice>
+            </element>
+        </choice>
+    </define>
+    <define name="PostCondition">
+        <choice>
+            <notAllowed/>
+            <element name="PostCondition">
+                <ref name="SourceLocators"/>
+                <ref name="BooleanExpression"/>
+            </element>
+        </choice>
+    </define>
+    <define name="Concat">
+        <choice>
+            <notAllowed/>
+            <element name="Concat">
+                <ref name="SourceLocators"/>
+                <zeroOrMore>
+                    <ref name="StringExpression"/>
+                </zeroOrMore>
+            </element>
+        </choice>
+    </define>
+    <define name="NodeBody">
+        <choice>
+            <notAllowed/>
+            <element name="NodeBody">
+                <choice>
+                    <ref name="NodeList"/>
+                    <ref name="Command"/>
+                    <ref name="Assignment"/>
+                    <ref name="Update"/>
+                    <ref name="LibraryNodeCall"/>
+                </choice>
+            </element>
+        </choice>
+    </define>
+    <define name="XOR">
+        <choice>
+            <notAllowed/>
+            <element name="XOR">
+                <ref name="SourceLocators"/>
+                <zeroOrMore>
+                    <ref name="BooleanExpression"/>
+                </zeroOrMore>
+            </element>
+        </choice>
+    </define>
+    <define name="NodeTimepointValue">
+        <choice>
+            <notAllowed/>
+            <element name="NodeTimepointValue">
+                <ref name="SourceLocators"/>
+                <ref name="NodeReference"/>
+                <ref name="NodeStateValue"/>
+                <ref name="Timepoint"/>
+            </element>
+        </choice>
+    </define>
+    <define name="Node">
+        <choice>
+            <notAllowed/>
+            <element name="Node">
+                <ref name="SourceLocators"/>
+                <optional>
+                    <attribute name="epx">
+                        <data type="NCName"/>
+                    </attribute>
+                </optional>
+                <attribute name="NodeType">
+                    <choice>
+                        <value type="NMTOKEN">Empty</value>
+                        <value type="NMTOKEN">Command</value>
+                        <value type="NMTOKEN">LibraryNodeCall</value>
+                        <value type="NMTOKEN">Update</value>
+                        <value type="NMTOKEN">Assignment</value>
+                        <value type="NMTOKEN">NodeList</value>
+                    </choice>
+                </attribute>
+                <interleave>
+                    <optional>
+                        <element name="Comment">
+                            <data type="string"/>
+                        </element>
+                    </optional>
+                    <ref name="NodeId"/>
+                    <optional>
+                        <ref name="StartCondition"/>
+                    </optional>
+                    <optional>
+                        <ref name="RepeatCondition"/>
+                    </optional>
+                    <optional>
+                        <ref name="PreCondition"/>
+                    </optional>
+                    <optional>
+                        <ref name="PostCondition"/>
+                    </optional>
+                    <optional>
+                        <ref name="InvariantCondition"/>
+                    </optional>
+                    <optional>
+                        <ref name="EndCondition"/>
+                    </optional>
+                    <optional>
+                        <ref name="SkipCondition"/>
+                    </optional>
+                    <optional>
+                        <element name="Priority">
+                            <ref name="nonNegativeInteger"/>
+                        </element>
+                    </optional>
+                    <optional>
+                        <ref name="Interface"/>
+                    </optional>
+                    <optional>
+                        <ref name="VariableDeclarations"/>
+                    </optional>
+                    <optional>
+                        <ref name="NodeBody"/>
+                    </optional>
+                </interleave>
+            </element>
+        </choice>
+    </define>
+    <define name="LibraryNodeCall">
+        <choice>
+            <notAllowed/>
+            <element name="LibraryNodeCall">
+                <ref name="SourceLocators"/>
+                <ref name="NodeId"/>
+                <optional>
+                    <element name="RenameNodeId">
+                        <ref name="NCName"/>
+                    </element>
+                </optional>
+                <zeroOrMore>
+                    <ref name="Alias"/>
+                </zeroOrMore>
+            </element>
+        </choice>
+    </define>
+    <define name="NodeFailure">
+        <choice>
+            <ref name="NodeFailureVariable"/>
+            <ref name="NodeFailureValue"/>
+        </choice>
+    </define>
+    <define name="SkipCondition">
+        <choice>
+            <notAllowed/>
+            <element name="SkipCondition">
+                <ref name="SourceLocators"/>
+                <ref name="BooleanExpression"/>
+            </element>
+        </choice>
+    </define>
+    <define name="Alias">
+        <choice>
+            <notAllowed/>
+            <element name="Alias">
+                <ref name="SourceLocators"/>
+                <element name="NodeParameter">
+                    <ref name="NCName"/>
+                </element>
+                <choice>
+                    <ref name="Value"/>
+                    <ref name="DeclaredVariable"/>
+                    <ref name="LookupGroup"/>
+                    <ref name="LogicalOperator"/>
+                    <ref name="Equality"/>
+                    <ref name="NumericComparison"/>
+                    <ref name="IsKnown"/>
+                    <ref name="ArithmeticOperator"/>
+                    <ref name="NodeTimepointValue"/>
+                    <element name="ArraySize">
+                        <ref name="NCName"/>
+                    </element>
+                    <element name="ArrayMaxSize">
+                        <ref name="NCName"/>
+                    </element>
+                    <ref name="StringOperator"/>
+                </choice>
+            </element>
+        </choice>
+    </define>
+    <define name="Value">
+        <choice>
+            <ref name="IntegerValue"/>
+            <ref name="RealValue"/>
+            <ref name="BooleanValue"/>
+            <ref name="StringValue"/>
+        </choice>
+    </define>
+    <define name="NodeFailureVariable">
+        <choice>
+            <notAllowed/>
+            <element name="NodeFailureVariable">
+                <ref name="node-reference"/>
+            </element>
+        </choice>
+    </define>
+    <define name="NodeOutcomeValue">
+        <choice>
+            <notAllowed/>
+            <element name="NodeOutcomeValue">
+                <choice>
+                    <value type="NMTOKEN">SUCCESS</value>
+                    <value type="NMTOKEN">SKIPPED</value>
+                    <value type="NMTOKEN">FAILURE</value>
+                </choice>
+            </element>
+        </choice>
+    </define>
+    <define name="SQRT">
+        <choice>
+            <notAllowed/>
+            <element name="SQRT">
+                <ref name="SourceLocators"/>
+                <ref name="NumericExpression"/>
+            </element>
+        </choice>
+    </define>
+    <define name="Assignment">
+        <choice>
+            <notAllowed/>
+            <element name="Assignment">
+                <ref name="SourceLocators"/>
+                <ref name="DeclaredVariable"/>
+                <choice>
+                    <ref name="BooleanRHS"/>
+                    <ref name="NumericRHS"/>
+                    <ref name="StringRHS"/>
+                    <ref name="LookupRHS"/>
+                    <ref name="ArrayRHS"/>
+                </choice>
+            </element>
+        </choice>
+    </define>
+    <define name="DeclareVariable">
+        <choice>
+            <notAllowed/>
+            <element name="DeclareVariable">
+                <ref name="SourceLocators"/>
+                <element name="Name">
+                    <ref name="NCName"/>
+                </element>
+                <element name="Type">
+                    <ref name="AtomicTypeValues"/>
+                </element>
+                <optional>
+                    <element name="InitialValue">
+                        <ref name="Value"/>
+                    </element>
+                </optional>
+            </element>
+        </choice>
+    </define>
+    <define name="SUB">
+        <choice>
+            <notAllowed/>
+            <element name="SUB">
+                <ref name="SourceLocators"/>
+                <ref name="NumericExpression"/>
+                <ref name="NumericExpression"/>
+            </element>
+        </choice>
+    </define>
+    <define name="Interface">
+        <choice>
+            <notAllowed/>
+            <element name="Interface">
+                <ref name="SourceLocators"/>
+                <interleave>
+                    <optional>
+                        <ref name="In"/>
+                    </optional>
+                    <optional>
+                        <ref name="InOut"/>
+                    </optional>
+                </interleave>
+            </element>
+        </choice>
+    </define>
+    <define name="StringExpression">
+        <choice>
+            <ref name="StringVariable"/>
+            <ref name="StringValue"/>
+            <ref name="StringOperator"/>
+            <ref name="LookupGroup"/>
+            <ref name="ArrayElement"/>
+        </choice>
+    </define>
+    <define name="IsKnown">
+        <choice>
+            <notAllowed/>
+            <element name="IsKnown">
+                <ref name="SourceLocators"/>
+                <choice>
+                    <ref name="DeclaredVariable"/>
+                    <ref name="LookupGroup"/>
+                    <ref name="NodeStateVariable"/>
+                    <ref name="NodeOutcomeVariable"/>
+                    <ref name="NodeTimepointValue"/>
+                </choice>
+            </element>
+        </choice>
+    </define>
+    <define name="InOut">
+        <choice>
+            <notAllowed/>
+            <element name="InOut">
+                <ref name="SourceLocators"/>
+                <oneOrMore>
+                    <choice>
+                        <ref name="DeclareVariable"/>
+                        <ref name="DeclareArray"/>
+                    </choice>
+                </oneOrMore>
+            </element>
+        </choice>
+    </define>
+    <define name="StringVariable">
+        <choice>
+            <notAllowed/>
+            <element name="StringVariable">
+                <ref name="NCName"/>
+            </element>
+        </choice>
+    </define>
+    <define name="ArithmeticOperator">
+        <choice>
+            <ref name="ADD"/>
+            <ref name="SUB"/>
+            <ref name="MUL"/>
+            <ref name="DIV"/>
+            <ref name="MOD"/>
+            <ref name="SQRT"/>
+            <ref name="ABS"/>
+        </choice>
+    </define>
+    <define name="ArrayRHS">
+        <choice>
+            <notAllowed/>
+            <element name="ArrayRHS">
+                <ref name="SourceLocators"/>
+                <ref name="ArrayVariable"/>
+            </element>
+        </choice>
+    </define>
+    <define name="GT">
+        <choice>
+            <notAllowed/>
+            <element name="GT">
+                <ref name="SourceLocators"/>
+                <ref name="NumericExpression"/>
+                <ref name="NumericExpression"/>
+            </element>
+        </choice>
+    </define>
+    <define name="Action">
+        <ref name="Node"/>
+    </define>
+    <define name="GlobalDeclarations">
+        <choice>
+            <notAllowed/>
+            <element name="GlobalDeclarations">
+                <ref name="SourceLocators"/>
+                <oneOrMore>
+                    <choice>
+                        <ref name="CommandDeclaration"/>
+                        <empty/>
+                        <ref name="StateDeclaration"/>
+                        <ref name="LibraryNodeDeclaration"/>
+                        <element name="TimeScalingUnitsSubunits">
+                            <data type="integer"/>
+                        </element>
+                    </choice>
+                </oneOrMore>
+            </element>
+        </choice>
+    </define>
+    <define name="Update">
+        <choice>
+            <notAllowed/>
+            <element name="Update">
+                <ref name="SourceLocators"/>
+                <zeroOrMore>
+                    <ref name="Pair"/>
+                </zeroOrMore>
+            </element>
+        </choice>
+    </define>
+    <define name="NCName">
+        <data type="NCName"/>
+    </define>
+    <define name="NodeRef">
+        <choice>
+            <notAllowed/>
+            <element name="NodeRef">
+                <optional>
+                    <attribute name="dir">
+                        <choice>
+                            <value type="NMTOKEN">child</value>
+                            <value type="NMTOKEN">sibling</value>
+                            <value type="NMTOKEN">parent</value>
+                            <value type="NMTOKEN">self</value>
+                        </choice>
+                    </attribute>
+                </optional>
+                <choice>
+                    <data type="NCName"/>
+                    <value type="string"></value>
+                </choice>
+            </element>
+        </choice>
+    </define>
+    <define name="NEString">
+        <choice>
+            <notAllowed/>
+            <element name="NEString">
+                <ref name="SourceLocators"/>
+                <ref name="StringExpression"/>
+                <ref name="StringExpression"/>
+            </element>
+        </choice>
+    </define>
+    <define name="EQBoolean">
+        <choice>
+            <notAllowed/>
+            <element name="EQBoolean">
+                <ref name="SourceLocators"/>
+                <ref name="BooleanExpression"/>
+                <ref name="BooleanExpression"/>
+            </element>
+        </choice>
+    </define>
+    <define name="BooleanExpression">
+        <choice>
+            <ref name="LogicalOperator"/>
+            <ref name="Equality"/>
+            <ref name="NumericComparison"/>
+            <ref name="LookupGroup"/>
+            <ref name="IsKnown"/>
+            <ref name="BooleanVariable"/>
+            <ref name="BooleanValue"/>
+            <ref name="ArrayElement"/>
+        </choice>
+    </define>
+    <define name="NumericRHS">
+        <choice>
+            <notAllowed/>
+            <element name="NumericRHS">
+                <ref name="SourceLocators"/>
+                <ref name="NumericExpression"/>
+            </element>
+        </choice>
+    </define>
+    <define name="LibraryNodeDeclaration">
+        <choice>
+            <notAllowed/>
+            <element name="LibraryNodeDeclaration">
+                <ref name="SourceLocators"/>
+                <element name="Name">
+                    <ref name="NCName"/>
+                </element>
+                <ref name="Interface"/>
+            </element>
+        </choice>
+    </define>
+    <define name="In">
+        <choice>
+            <notAllowed/>
+            <element name="In">
+                <ref name="SourceLocators"/>
+                <oneOrMore>
+                    <choice>
+                        <ref name="DeclareVariable"/>
+                        <ref name="DeclareArray"/>
+                    </choice>
+                </oneOrMore>
             </element>
         </choice>
     </define>
@@ -164,743 +1205,17 @@
             </element>
         </choice>
     </define>
-    <define name="node-reference">
-        <group>
-            <ref name="SourceLocators"/>
-            <ref name="NodeReference"/>
-        </group>
-        <empty/>
-    </define>
-    <define name="AND">
-        <choice>
-            <notAllowed/>
-            <element name="AND">
+    <define name="ResourceList">
+        <choice>
+            <notAllowed/>
+            <element name="ResourceList">
                 <ref name="SourceLocators"/>
                 <zeroOrMore>
-                    <ref name="BooleanExpression"/>
+                    <ref name="Resource"/>
                 </zeroOrMore>
             </element>
         </choice>
     </define>
-    <define name="GlobalDeclarations">
-        <choice>
-            <notAllowed/>
-            <element name="GlobalDeclarations">
-                <ref name="SourceLocators"/>
-                <oneOrMore>
-                    <choice>
-                        <ref name="CommandDeclaration"/>
-                        <empty/>
-                        <ref name="StateDeclaration"/>
-                        <ref name="LibraryNodeDeclaration"/>
-                        <element name="TimeScalingUnitsSubunits">
-                            <data type="integer"/>
-                        </element>
-                    </choice>
-                </oneOrMore>
-            </element>
-        </choice>
-    </define>
-    <define name="SourceLocators">
-        <optional>
-            <attribute name="ColNo">
-                <data type="integer"/>
-            </attribute>
-        </optional>
-        <optional>
-            <attribute name="LineNo">
-                <data type="integer"/>
-            </attribute>
-        </optional>
-        <optional>
-            <attribute name="FileName">
-                <data type="string"/>
-            </attribute>
-        </optional>
-    </define>
-    <define name="NodeTimepointValue">
-        <choice>
-            <notAllowed/>
-            <element name="NodeTimepointValue">
-                <ref name="SourceLocators"/>
-                <ref name="NodeReference"/>
-                <ref name="NodeStateValue"/>
-                <ref name="Timepoint"/>
-            </element>
-        </choice>
-    </define>
-    <define name="ABS">
-        <choice>
-            <notAllowed/>
-            <element name="ABS">
-                <ref name="SourceLocators"/>
-                <ref name="NumericExpression"/>
-            </element>
-        </choice>
-    </define>
-    <define name="NodeCommandHandle">
-        <choice>
-            <ref name="NodeCommandHandleVariable"/>
-            <ref name="NodeCommandHandleValue"/>
-        </choice>
-    </define>
-    <define name="NodeId">
-        <choice>
-            <notAllowed/>
-            <element name="NodeId">
-                <ref name="NCName"/>
-            </element>
-        </choice>
-    </define>
-    <define name="Request">
-        <choice>
-            <notAllowed/>
-            <element name="Request">
-                <ref name="SourceLocators"/>
-                <optional>
-                    <ref name="NodeId"/>
-                </optional>
-                <zeroOrMore>
-                    <ref name="Pair"/>
-                </zeroOrMore>
-            </element>
-        </choice>
-    </define>
-    <define name="In">
-        <choice>
-            <notAllowed/>
-            <element name="In">
-                <ref name="SourceLocators"/>
-                <oneOrMore>
-                    <choice>
-                        <ref name="DeclareVariable"/>
-                        <ref name="DeclareArray"/>
-                    </choice>
-                </oneOrMore>
-            </element>
-        </choice>
-    </define>
-    <define name="NodeReference">
-        <choice>
-            <ref name="NodeId"/>
-            <ref name="NodeRef"/>
-        </choice>
-    </define>
-    <define name="NumericRHS">
-        <choice>
-            <notAllowed/>
-            <element name="NumericRHS">
-                <ref name="SourceLocators"/>
-                <ref name="NumericExpression"/>
-            </element>
-        </choice>
-    </define>
-    <define name="NodeCommandHandleVariable">
-        <choice>
-            <notAllowed/>
-            <element name="NodeCommandHandleVariable">
-                <ref name="SourceLocators"/>
-                <ref name="NodeId"/>
-=======
-    <define name="RealValue">
-        <choice>
-            <notAllowed/>
-            <element name="RealValue">
-                <data type="double"/>
-            </element>
-        </choice>
-    </define>
-    <define name="Return">
-        <choice>
-            <notAllowed/>
-            <element name="Return">
-                <optional>
-                    <element name="Name">
-                        <ref name="NCName"/>
-                    </element>
-                </optional>
-                <element name="Type">
-                    <ref name="AtomicTypeValues"/>
-                </element>
-                <optional>
-                    <element name="MaxSize">
-                        <ref name="nonNegativeInteger"/>
-                    </element>
-                </optional>
-            </element>
-        </choice>
-    </define>
-    <define name="NodeReference">
-        <choice>
-            <ref name="NodeId"/>
-            <ref name="NodeRef"/>
-        </choice>
-    </define>
-    <define name="NodeCommandHandleValue">
-        <choice>
-            <notAllowed/>
-            <element name="NodeCommandHandleValue">
-                <choice>
-                    <value type="NMTOKEN">COMMAND_ACCEPTED</value>
-                    <value type="NMTOKEN">COMMAND_ABORTED</value>
-                    <value type="NMTOKEN">COMMAND_FAILED</value>
-                    <value type="NMTOKEN">COMMAND_SUCCESS</value>
-                    <value type="NMTOKEN">COMMAND_SENT_TO_SYSTEM</value>
-                    <value type="NMTOKEN">COMMAND_ABORT_FAILED</value>
-                    <value type="NMTOKEN">COMMAND_DENIED</value>
-                    <value type="NMTOKEN">COMMAND_RCVD_BY_SYSTEM</value>
-                </choice>
-            </element>
-        </choice>
-    </define>
-    <define name="BooleanValue">
-        <choice>
-            <notAllowed/>
-            <element name="BooleanValue">
-                <data type="boolean"/>
-            </element>
-        </choice>
-    </define>
-    <define name="RealVariable">
-        <choice>
-            <notAllowed/>
-            <element name="RealVariable">
-                <ref name="NCName"/>
-            </element>
-        </choice>
-    </define>
-    <define name="StringValue">
-        <choice>
-            <notAllowed/>
-            <element name="StringValue">
-                <data type="string"/>
->>>>>>> d53ba82d
-            </element>
-        </choice>
-    </define>
-    <define name="AND">
-        <choice>
-            <notAllowed/>
-            <element name="AND">
-                <ref name="SourceLocators"/>
-                <zeroOrMore>
-                    <ref name="BooleanExpression"/>
-                </zeroOrMore>
-            </element>
-        </choice>
-    </define>
-<<<<<<< HEAD
-    <define name="NodeList">
-        <choice>
-            <notAllowed/>
-            <element name="NodeList">
-                <zeroOrMore>
-                    <ref name="Action"/>
-                </zeroOrMore>
-            </element>
-        </choice>
-    </define>
-    <define name="StateDeclaration">
-=======
-    <define name="NumericComparison">
-        <choice>
-            <ref name="GT"/>
-            <ref name="GE"/>
-            <ref name="LT"/>
-            <ref name="LE"/>
-        </choice>
-    </define>
-    <define name="NEBoolean">
-        <choice>
-            <notAllowed/>
-            <element name="NEBoolean">
-                <ref name="SourceLocators"/>
-                <ref name="BooleanExpression"/>
-                <ref name="BooleanExpression"/>
-            </element>
-        </choice>
-    </define>
-    <define name="NodeOutcome">
-        <choice>
-            <ref name="NodeOutcomeVariable"/>
-            <ref name="NodeOutcomeValue"/>
-        </choice>
-    </define>
-    <define name="AtomicTypeValues">
-        <choice>
-            <value type="NMTOKEN">Real</value>
-            <value type="NMTOKEN">String</value>
-            <value type="NMTOKEN">Boolean</value>
-            <value type="NMTOKEN">Integer</value>
-        </choice>
-    </define>
-    <define name="EQString">
->>>>>>> d53ba82d
-        <choice>
-            <notAllowed/>
-            <element name="StateDeclaration">
-                <ref name="SourceLocators"/>
-                <element name="Name">
-                    <ref name="NCName"/>
-                </element>
-                <ref name="Return"/>
-                <zeroOrMore>
-                    <ref name="Parameter"/>
-                </zeroOrMore>
-            </element>
-        </choice>
-    </define>
-<<<<<<< HEAD
-    <define name="NEBoolean">
-        <choice>
-            <notAllowed/>
-            <element name="NEBoolean">
-                <ref name="SourceLocators"/>
-                <ref name="BooleanExpression"/>
-                <ref name="BooleanExpression"/>
-=======
-    <define name="Equality">
-        <choice>
-            <ref name="EQBoolean"/>
-            <ref name="EQNumeric"/>
-            <ref name="EQInternal"/>
-            <ref name="EQString"/>
-            <ref name="NEBoolean"/>
-            <ref name="NENumeric"/>
-            <ref name="NEInternal"/>
-            <ref name="NEString"/>
-        </choice>
-    </define>
-    <define name="LookupGroup">
-        <choice>
-            <ref name="LookupOnChange"/>
-            <ref name="LookupNow"/>
-        </choice>
-    </define>
-    <define name="Resource">
-        <choice>
-            <notAllowed/>
-            <element name="Resource">
-                <ref name="SourceLocators"/>
-                <interleave>
-                    <element name="ResourceName">
-                        <ref name="StringExpression"/>
-                    </element>
-                    <element name="ResourcePriority">
-                        <ref name="NumericExpression"/>
-                    </element>
-                    <optional>
-                        <element name="ResourceLowerBound">
-                            <ref name="NumericExpression"/>
-                        </element>
-                    </optional>
-                    <optional>
-                        <element name="ResourceUpperBound">
-                            <ref name="NumericExpression"/>
-                        </element>
-                    </optional>
-                    <optional>
-                        <element name="ResourceReleaseAtTermination">
-                            <ref name="BooleanExpression"/>
-                        </element>
-                    </optional>
-                </interleave>
->>>>>>> d53ba82d
-            </element>
-        </choice>
-    </define>
-    <define name="DeclaredVariable">
-        <choice>
-            <ref name="IntegerVariable"/>
-            <ref name="RealVariable"/>
-            <ref name="BooleanVariable"/>
-            <ref name="StringVariable"/>
-            <ref name="ArrayVariable"/>
-            <ref name="ArrayElement"/>
-        </choice>
-    </define>
-    <define name="StringExpression">
-        <choice>
-            <ref name="StringVariable"/>
-            <ref name="StringValue"/>
-            <ref name="Concat"/>
-            <ref name="LookupGroup"/>
-            <ref name="ArrayElement"/>
-        </choice>
-    </define>
-    <define name="Return">
-        <choice>
-            <notAllowed/>
-            <element name="Return">
-                <optional>
-                    <element name="Name">
-                        <ref name="NCName"/>
-                    </element>
-                </optional>
-                <element name="Type">
-                    <ref name="AtomicTypeValues"/>
-                </element>
-                <optional>
-                    <element name="MaxSize">
-                        <ref name="nonNegativeInteger"/>
-                    </element>
-                </optional>
-            </element>
-        </choice>
-    </define>
-<<<<<<< HEAD
-    <define name="DIV">
-        <choice>
-            <notAllowed/>
-            <element name="DIV">
-                <ref name="SourceLocators"/>
-                <ref name="NumericExpression"/>
-                <ref name="NumericExpression"/>
-            </element>
-        </choice>
-    </define>
-    <define name="SkipCondition">
-        <choice>
-            <notAllowed/>
-            <element name="SkipCondition">
-                <ref name="SourceLocators"/>
-                <ref name="BooleanExpression"/>
-=======
-    <define name="StringOperator">
-        <ref name="Concat"/>
-    </define>
-    <define name="BooleanVariable">
-        <choice>
-            <notAllowed/>
-            <element name="BooleanVariable">
-                <ref name="NCName"/>
-            </element>
-        </choice>
-    </define>
-    <define name="Timepoint">
-        <choice>
-            <notAllowed/>
-            <element name="Timepoint">
-                <choice>
-                    <value type="NMTOKEN">START</value>
-                    <value type="NMTOKEN">END</value>
-                </choice>
-            </element>
-        </choice>
-    </define>
-    <define name="NOT">
-        <choice>
-            <notAllowed/>
-            <element name="NOT">
-                <ref name="SourceLocators"/>
-                <ref name="BooleanExpression"/>
-            </element>
-        </choice>
-    </define>
-    <define name="Name">
-        <choice>
-            <notAllowed/>
-            <element name="Name">
-                <ref name="SourceLocators"/>
-                <ref name="StringExpression"/>
-            </element>
-        </choice>
-    </define>
-    <define name="Parameter">
-        <choice>
-            <notAllowed/>
-            <element name="Parameter">
-                <optional>
-                    <element name="Name">
-                        <ref name="NCName"/>
-                    </element>
-                </optional>
-                <element name="Type">
-                    <ref name="AtomicTypeValues"/>
-                </element>
-                <optional>
-                    <element name="MaxSize">
-                        <ref name="nonNegativeInteger"/>
-                    </element>
-                </optional>
-            </element>
-        </choice>
-    </define>
-    <define name="NodeFailureValue">
-        <choice>
-            <notAllowed/>
-            <element name="NodeFailureValue">
-                <choice>
-                    <value type="NMTOKEN">INVARIANT_CONDITION_FAILED</value>
-                    <value type="NMTOKEN">PRE_CONDITION_FAILED</value>
-                    <value type="NMTOKEN">POST_CONDITION_FAILED</value>
-                    <value type="NMTOKEN">PARENT_FAILED</value>
-                </choice>
->>>>>>> d53ba82d
-            </element>
-        </choice>
-    </define>
-    <define name="NodeOutcomeVariable">
-        <choice>
-            <notAllowed/>
-            <element name="NodeOutcomeVariable">
-                <ref name="node-reference"/>
-            </element>
-        </choice>
-    </define>
-<<<<<<< HEAD
-    <define name="LE">
-=======
-    <define name="DeclaredVariable">
-        <choice>
-            <ref name="IntegerVariable"/>
-            <ref name="RealVariable"/>
-            <ref name="BooleanVariable"/>
-            <ref name="StringVariable"/>
-            <ref name="ArrayVariable"/>
-            <ref name="ArrayElement"/>
-        </choice>
-    </define>
-    <define name="RepeatCondition">
->>>>>>> d53ba82d
-        <choice>
-            <notAllowed/>
-            <element name="RepeatCondition">
-                <ref name="SourceLocators"/>
-                <ref name="BooleanExpression"/>
-            </element>
-        </choice>
-    </define>
-<<<<<<< HEAD
-    <define name="LT">
-        <choice>
-            <notAllowed/>
-            <element name="LT">
-                <ref name="SourceLocators"/>
-                <ref name="NumericExpression"/>
-                <ref name="NumericExpression"/>
-            </element>
-        </choice>
-    </define>
-    <define name="InOut">
-        <choice>
-            <notAllowed/>
-            <element name="InOut">
-                <ref name="SourceLocators"/>
-=======
-    <define name="DeclareArray">
-        <choice>
-            <notAllowed/>
-            <element name="DeclareArray">
-                <ref name="SourceLocators"/>
-                <element name="Name">
-                    <ref name="NCName"/>
-                </element>
-                <element name="Type">
-                    <ref name="AtomicTypeValues"/>
-                </element>
-                <element name="MaxSize">
-                    <ref name="nonNegativeInteger"/>
-                </element>
-                <optional>
-                    <element name="InitialValue">
-                        <choice>
-                            <oneOrMore>
-                                <ref name="IntegerValue"/>
-                            </oneOrMore>
-                            <oneOrMore>
-                                <ref name="RealValue"/>
-                            </oneOrMore>
-                            <oneOrMore>
-                                <ref name="BooleanValue"/>
-                            </oneOrMore>
-                            <oneOrMore>
-                                <ref name="StringValue"/>
-                            </oneOrMore>
-                        </choice>
-                    </element>
-                </optional>
-            </element>
-        </choice>
-    </define>
-    <define name="NodeCommandHandle">
-        <choice>
-            <ref name="NodeCommandHandleVariable"/>
-            <ref name="NodeCommandHandleValue"/>
-        </choice>
-    </define>
-    <define name="VariableDeclarations">
-        <choice>
-            <notAllowed/>
-            <element name="VariableDeclarations">
->>>>>>> d53ba82d
-                <oneOrMore>
-                    <choice>
-                        <ref name="DeclareVariable"/>
-                        <ref name="DeclareArray"/>
-                    </choice>
-                </oneOrMore>
-            </element>
-        </choice>
-    </define>
-<<<<<<< HEAD
-    <define name="StringValue">
-        <choice>
-            <notAllowed/>
-            <element name="StringValue">
-                <data type="string"/>
-            </element>
-        </choice>
-    </define>
-    <define name="NodeStateVariable">
-        <choice>
-            <notAllowed/>
-            <element name="NodeStateVariable">
-                <ref name="node-reference"/>
-            </element>
-        </choice>
-    </define>
-    <define name="RealVariable">
-        <choice>
-            <notAllowed/>
-            <element name="RealVariable">
-                <ref name="NCName"/>
-            </element>
-        </choice>
-    </define>
-    <define name="PostCondition">
-        <choice>
-            <notAllowed/>
-            <element name="PostCondition">
-                <ref name="SourceLocators"/>
-                <ref name="BooleanExpression"/>
-            </element>
-        </choice>
-    </define>
-    <define name="BooleanVariable">
-        <choice>
-            <notAllowed/>
-            <element name="BooleanVariable">
-=======
-    <define name="NodeList">
-        <choice>
-            <notAllowed/>
-            <element name="NodeList">
-                <zeroOrMore>
-                    <ref name="Action"/>
-                </zeroOrMore>
-            </element>
-        </choice>
-    </define>
-    <define name="InvariantCondition">
-        <choice>
-            <notAllowed/>
-            <element name="InvariantCondition">
-                <ref name="SourceLocators"/>
-                <ref name="BooleanExpression"/>
-            </element>
-        </choice>
-    </define>
-    <define name="LogicalOperator">
-        <choice>
-            <ref name="OR"/>
-            <ref name="XOR"/>
-            <ref name="AND"/>
-            <ref name="NOT"/>
-        </choice>
-    </define>
-    <define name="GE">
-        <choice>
-            <notAllowed/>
-            <element name="GE">
-                <ref name="SourceLocators"/>
-                <ref name="NumericExpression"/>
-                <ref name="NumericExpression"/>
-            </element>
-        </choice>
-    </define>
-    <define name="NodeOutcomeVariable">
-        <choice>
-            <notAllowed/>
-            <element name="NodeOutcomeVariable">
-                <ref name="node-reference"/>
-            </element>
-        </choice>
-    </define>
-    <define name="ADD">
-        <choice>
-            <notAllowed/>
-            <element name="ADD">
-                <ref name="SourceLocators"/>
-                <ref name="NumericExpression"/>
-                <ref name="NumericExpression"/>
-                <zeroOrMore>
-                    <ref name="NumericExpression"/>
-                </zeroOrMore>
-            </element>
-        </choice>
-    </define>
-    <define name="ArrayVariable">
-        <choice>
-            <notAllowed/>
-            <element name="ArrayVariable">
->>>>>>> d53ba82d
-                <ref name="NCName"/>
-            </element>
-        </choice>
-    </define>
-<<<<<<< HEAD
-    <define name="SQRT">
-        <choice>
-            <notAllowed/>
-            <element name="SQRT">
-                <ref name="SourceLocators"/>
-                <ref name="NumericExpression"/>
-            </element>
-        </choice>
-    </define>
-    <define name="StartCondition">
-=======
-    <define name="LookupNow">
-        <choice>
-            <notAllowed/>
-            <element name="LookupNow">
-                <ref name="SourceLocators"/>
-                <ref name="Name"/>
-                <optional>
-                    <ref name="Arguments"/>
-                </optional>
-            </element>
-        </choice>
-    </define>
-    <define name="Tolerance">
-        <choice>
-            <notAllowed/>
-            <element name="Tolerance">
-                <choice>
-                    <ref name="RealValue"/>
-                    <ref name="RealVariable"/>
-                </choice>
-            </element>
-        </choice>
-    </define>
-    <define name="LookupOnChange">
->>>>>>> d53ba82d
-        <choice>
-            <notAllowed/>
-            <element name="LookupOnChange">
-                <ref name="SourceLocators"/>
-                <ref name="Name"/>
-                <optional>
-                    <ref name="Tolerance"/>
-                </optional>
-                <optional>
-                    <ref name="Arguments"/>
-                </optional>
-            </element>
-        </choice>
-    </define>
-<<<<<<< HEAD
     <define name="CommandDeclaration">
         <choice>
             <notAllowed/>
@@ -921,1023 +1236,10 @@
             </element>
         </choice>
     </define>
-    <define name="LibraryNodeCall">
-        <choice>
-            <notAllowed/>
-            <element name="LibraryNodeCall">
-                <ref name="SourceLocators"/>
-                <ref name="NodeId"/>
-                <optional>
-                    <element name="RenameNodeId">
-                        <ref name="NCName"/>
-                    </element>
-                </optional>
-                <zeroOrMore>
-                    <ref name="Alias"/>
-                </zeroOrMore>
-            </element>
-        </choice>
-    </define>
-    <define name="GT">
-        <choice>
-            <notAllowed/>
-            <element name="GT">
-                <ref name="SourceLocators"/>
-                <ref name="NumericExpression"/>
-                <ref name="NumericExpression"/>
-            </element>
-        </choice>
-    </define>
-    <define name="XOR">
-        <choice>
-            <notAllowed/>
-            <element name="XOR">
-                <ref name="SourceLocators"/>
-                <zeroOrMore>
-                    <ref name="BooleanExpression"/>
-                </zeroOrMore>
-            </element>
-        </choice>
-    </define>
-    <define name="NodeFailure">
-        <choice>
-            <ref name="NodeFailureVariable"/>
-            <ref name="NodeFailureValue"/>
-        </choice>
-    </define>
-    <define name="MOD">
-        <choice>
-            <notAllowed/>
-            <element name="MOD">
-                <ref name="SourceLocators"/>
-                <ref name="NumericExpression"/>
-                <ref name="NumericExpression"/>
-            </element>
-        </choice>
-    </define>
-    <define name="InvariantCondition">
-        <choice>
-            <notAllowed/>
-            <element name="InvariantCondition">
-=======
-    <define name="Arguments">
-        <choice>
-            <notAllowed/>
-            <element name="Arguments">
-                <ref name="SourceLocators"/>
-                <oneOrMore>
-                    <choice>
-                        <ref name="BooleanExpression"/>
-                        <ref name="NumericExpression"/>
-                        <ref name="StringExpression"/>
-                        <ref name="ArrayVariable"/>
-                    </choice>
-                </oneOrMore>
-            </element>
-        </choice>
-    </define>
-    <define name="BooleanRHS">
-        <choice>
-            <notAllowed/>
-            <element name="BooleanRHS">
-                <ref name="SourceLocators"/>
-                <ref name="BooleanExpression"/>
-            </element>
-        </choice>
-    </define>
-    <define name="nonNegativeInteger">
-        <data type="nonNegativeInteger"/>
-    </define>
-    <define name="ABS">
-        <choice>
-            <notAllowed/>
-            <element name="ABS">
-                <ref name="SourceLocators"/>
-                <ref name="NumericExpression"/>
-            </element>
-        </choice>
-    </define>
-    <define name="IntegerVariable">
-        <choice>
-            <notAllowed/>
-            <element name="IntegerVariable">
-                <ref name="NCName"/>
-            </element>
-        </choice>
-    </define>
-    <define name="Command">
-        <choice>
-            <notAllowed/>
-            <element name="Command">
-                <ref name="SourceLocators"/>
-                <optional>
-                    <ref name="ResourceList"/>
-                </optional>
-                <optional>
-                    <ref name="DeclaredVariable"/>
-                </optional>
-                <ref name="Name"/>
-                <optional>
-                    <ref name="Arguments"/>
-                </optional>
-            </element>
-        </choice>
-    </define>
-    <define name="StateDeclaration">
-        <choice>
-            <notAllowed/>
-            <element name="StateDeclaration">
->>>>>>> d53ba82d
-                <ref name="SourceLocators"/>
-                <element name="Name">
-                    <ref name="NCName"/>
-                </element>
-                <ref name="Return"/>
-                <zeroOrMore>
-                    <ref name="Parameter"/>
-                </zeroOrMore>
-            </element>
-        </choice>
-    </define>
-<<<<<<< HEAD
-    <define name="NodeFailureValue">
-        <choice>
-            <notAllowed/>
-            <element name="NodeFailureValue">
-                <choice>
-                    <value type="NMTOKEN">INVARIANT_CONDITION_FAILED</value>
-                    <value type="NMTOKEN">PRE_CONDITION_FAILED</value>
-                    <value type="NMTOKEN">POST_CONDITION_FAILED</value>
-                    <value type="NMTOKEN">PARENT_FAILED</value>
-=======
-    <define name="node-reference">
-        <ref name="NodeReference"/>
-        <empty/>
-    </define>
-    <define name="OR">
-        <choice>
-            <notAllowed/>
-            <element name="OR">
-                <ref name="SourceLocators"/>
-                <zeroOrMore>
-                    <ref name="BooleanExpression"/>
-                </zeroOrMore>
-            </element>
-        </choice>
-    </define>
-    <define name="Pair">
-        <choice>
-            <notAllowed/>
-            <element name="Pair">
-                <element name="Name">
-                    <ref name="NCName"/>
-                </element>
-                <choice>
-                    <ref name="Value"/>
-                    <ref name="DeclaredVariable"/>
-                    <ref name="LookupNow"/>
->>>>>>> d53ba82d
-                </choice>
-            </element>
-        </choice>
-    </define>
-<<<<<<< HEAD
-    <define name="IntegerVariable">
-        <choice>
-            <notAllowed/>
-            <element name="IntegerVariable">
-                <ref name="NCName"/>
-            </element>
-        </choice>
-    </define>
-    <define name="nonNegativeInteger">
-        <data type="nonNegativeInteger"/>
-=======
-    <define name="NodeStateValue">
-        <choice>
-            <notAllowed/>
-            <element name="NodeStateValue">
-                <choice>
-                    <value type="NMTOKEN">ITERATION_ENDED</value>
-                    <value type="NMTOKEN">EXECUTING</value>
-                    <value type="NMTOKEN">WAITING</value>
-                    <value type="NMTOKEN">FINISHING</value>
-                    <value type="NMTOKEN">INACTIVE</value>
-                    <value type="NMTOKEN">FAILING</value>
-                    <value type="NMTOKEN">FINISHED</value>
-                </choice>
-            </element>
-        </choice>
-    </define>
-    <define name="PostCondition">
-        <choice>
-            <notAllowed/>
-            <element name="PostCondition">
-                <ref name="SourceLocators"/>
-                <ref name="BooleanExpression"/>
-            </element>
-        </choice>
->>>>>>> d53ba82d
-    </define>
-    <define name="Concat">
-        <choice>
-            <notAllowed/>
-            <element name="Concat">
-                <ref name="SourceLocators"/>
-                <zeroOrMore>
-                    <ref name="StringExpression"/>
-                </zeroOrMore>
-            </element>
-        </choice>
-    </define>
-<<<<<<< HEAD
-    <define name="BooleanValue">
-        <choice>
-            <notAllowed/>
-            <element name="BooleanValue">
-                <data type="boolean"/>
-            </element>
-        </choice>
-    </define>
-    <define name="SUB">
-        <choice>
-            <notAllowed/>
-            <element name="SUB">
-                <ref name="SourceLocators"/>
-                <ref name="NumericExpression"/>
-                <ref name="NumericExpression"/>
-            </element>
-        </choice>
-    </define>
-    <define name="DeclareVariable">
-        <choice>
-            <notAllowed/>
-            <element name="DeclareVariable">
-                <ref name="SourceLocators"/>
-                <element name="Name">
-                    <ref name="NCName"/>
-                </element>
-                <element name="Type">
-                    <ref name="AtomicTypeValues"/>
-                </element>
-                <optional>
-                    <element name="InitialValue">
-                        <ref name="Value"/>
-                    </element>
-                </optional>
-            </element>
-        </choice>
-    </define>
-    <define name="NCName">
-        <data type="NCName"/>
-    </define>
-    <define name="ADD">
-        <choice>
-            <notAllowed/>
-            <element name="ADD">
-                <ref name="SourceLocators"/>
-                <ref name="NumericExpression"/>
-                <ref name="NumericExpression"/>
-                <zeroOrMore>
-                    <ref name="NumericExpression"/>
-=======
-    <define name="NodeBody">
-        <choice>
-            <notAllowed/>
-            <element name="NodeBody">
-                <choice>
-                    <ref name="NodeList"/>
-                    <ref name="Command"/>
-                    <ref name="Assignment"/>
-                    <ref name="Update"/>
-                    <ref name="LibraryNodeCall"/>
-                </choice>
-            </element>
-        </choice>
-    </define>
-    <define name="XOR">
-        <choice>
-            <notAllowed/>
-            <element name="XOR">
-                <ref name="SourceLocators"/>
-                <zeroOrMore>
-                    <ref name="BooleanExpression"/>
-                </zeroOrMore>
-            </element>
-        </choice>
-    </define>
-    <define name="NodeTimepointValue">
-        <choice>
-            <notAllowed/>
-            <element name="NodeTimepointValue">
-                <ref name="SourceLocators"/>
-                <ref name="NodeReference"/>
-                <ref name="NodeStateValue"/>
-                <ref name="Timepoint"/>
-            </element>
-        </choice>
-    </define>
-    <define name="Node">
-        <choice>
-            <notAllowed/>
-            <element name="Node">
-                <ref name="SourceLocators"/>
-                <optional>
-                    <attribute name="epx">
-                        <data type="NCName"/>
-                    </attribute>
-                </optional>
-                <attribute name="NodeType">
-                    <choice>
-                        <value type="NMTOKEN">Empty</value>
-                        <value type="NMTOKEN">Command</value>
-                        <value type="NMTOKEN">LibraryNodeCall</value>
-                        <value type="NMTOKEN">Update</value>
-                        <value type="NMTOKEN">Assignment</value>
-                        <value type="NMTOKEN">NodeList</value>
-                    </choice>
-                </attribute>
-                <interleave>
-                    <optional>
-                        <element name="Comment">
-                            <data type="string"/>
-                        </element>
-                    </optional>
-                    <ref name="NodeId"/>
-                    <optional>
-                        <ref name="StartCondition"/>
-                    </optional>
-                    <optional>
-                        <ref name="RepeatCondition"/>
-                    </optional>
-                    <optional>
-                        <ref name="PreCondition"/>
-                    </optional>
-                    <optional>
-                        <ref name="PostCondition"/>
-                    </optional>
-                    <optional>
-                        <ref name="InvariantCondition"/>
-                    </optional>
-                    <optional>
-                        <ref name="EndCondition"/>
-                    </optional>
-                    <optional>
-                        <ref name="SkipCondition"/>
-                    </optional>
-                    <optional>
-                        <element name="Priority">
-                            <ref name="nonNegativeInteger"/>
-                        </element>
-                    </optional>
-                    <optional>
-                        <ref name="Interface"/>
-                    </optional>
-                    <optional>
-                        <ref name="VariableDeclarations"/>
-                    </optional>
-                    <optional>
-                        <ref name="NodeBody"/>
-                    </optional>
-                </interleave>
-            </element>
-        </choice>
-    </define>
-    <define name="LibraryNodeCall">
-        <choice>
-            <notAllowed/>
-            <element name="LibraryNodeCall">
-                <ref name="SourceLocators"/>
-                <ref name="NodeId"/>
-                <optional>
-                    <element name="RenameNodeId">
-                        <ref name="NCName"/>
-                    </element>
-                </optional>
-                <zeroOrMore>
-                    <ref name="Alias"/>
->>>>>>> d53ba82d
-                </zeroOrMore>
-            </element>
-        </choice>
-    </define>
-<<<<<<< HEAD
-    <define name="Alias">
-        <choice>
-            <notAllowed/>
-            <element name="Alias">
-                <ref name="SourceLocators"/>
-                <element name="NodeParameter">
-                    <ref name="NCName"/>
-                </element>
-                <choice>
-                    <ref name="Value"/>
-                    <ref name="DeclaredVariable"/>
-                </choice>
-            </element>
-        </choice>
-    </define>
-    <define name="ArrayElement">
-        <choice>
-            <notAllowed/>
-            <element name="ArrayElement">
-=======
-    <define name="NodeFailure">
-        <choice>
-            <ref name="NodeFailureVariable"/>
-            <ref name="NodeFailureValue"/>
-        </choice>
-    </define>
-    <define name="SkipCondition">
-        <choice>
-            <notAllowed/>
-            <element name="SkipCondition">
-                <ref name="SourceLocators"/>
-                <ref name="BooleanExpression"/>
-            </element>
-        </choice>
-    </define>
-    <define name="Alias">
-        <choice>
-            <notAllowed/>
-            <element name="Alias">
->>>>>>> d53ba82d
-                <ref name="SourceLocators"/>
-                <element name="NodeParameter">
-                    <ref name="NCName"/>
-                </element>
-<<<<<<< HEAD
-                <element name="Index">
-                    <ref name="NumericExpression"/>
-                </element>
-            </element>
-        </choice>
-    </define>
-    <define name="EQNumeric">
-        <choice>
-            <notAllowed/>
-            <element name="EQNumeric">
-                <ref name="SourceLocators"/>
-                <ref name="NumericExpression"/>
-                <ref name="NumericExpression"/>
-            </element>
-        </choice>
-    </define>
-    <define name="StringRHS">
-        <choice>
-            <notAllowed/>
-            <element name="StringRHS">
-                <ref name="SourceLocators"/>
-                <ref name="StringExpression"/>
-            </element>
-        </choice>
-    </define>
-    <define name="BooleanRHS">
-        <choice>
-            <notAllowed/>
-            <element name="BooleanRHS">
-=======
-                <choice>
-                    <ref name="Value"/>
-                    <ref name="DeclaredVariable"/>
-                    <ref name="LookupGroup"/>
-                    <ref name="LogicalOperator"/>
-                    <ref name="Equality"/>
-                    <ref name="NumericComparison"/>
-                    <ref name="IsKnown"/>
-                    <ref name="ArithmeticOperator"/>
-                    <ref name="NodeTimepointValue"/>
-                    <element name="ArraySize">
-                        <ref name="NCName"/>
-                    </element>
-                    <element name="ArrayMaxSize">
-                        <ref name="NCName"/>
-                    </element>
-                    <ref name="StringOperator"/>
-                </choice>
-            </element>
-        </choice>
-    </define>
-    <define name="Value">
-        <choice>
-            <ref name="IntegerValue"/>
-            <ref name="RealValue"/>
-            <ref name="BooleanValue"/>
-            <ref name="StringValue"/>
-        </choice>
-    </define>
-    <define name="NodeFailureVariable">
-        <choice>
-            <notAllowed/>
-            <element name="NodeFailureVariable">
-                <ref name="node-reference"/>
-            </element>
-        </choice>
-    </define>
-    <define name="NodeOutcomeValue">
-        <choice>
-            <notAllowed/>
-            <element name="NodeOutcomeValue">
-                <choice>
-                    <value type="NMTOKEN">SUCCESS</value>
-                    <value type="NMTOKEN">SKIPPED</value>
-                    <value type="NMTOKEN">FAILURE</value>
-                </choice>
-            </element>
-        </choice>
-    </define>
-    <define name="SQRT">
-        <choice>
-            <notAllowed/>
-            <element name="SQRT">
-                <ref name="SourceLocators"/>
-                <ref name="NumericExpression"/>
-            </element>
-        </choice>
-    </define>
-    <define name="Assignment">
-        <choice>
-            <notAllowed/>
-            <element name="Assignment">
->>>>>>> d53ba82d
-                <ref name="SourceLocators"/>
-                <ref name="DeclaredVariable"/>
-                <choice>
-                    <ref name="BooleanRHS"/>
-                    <ref name="NumericRHS"/>
-                    <ref name="StringRHS"/>
-                    <ref name="LookupRHS"/>
-                    <ref name="ArrayRHS"/>
-                </choice>
-            </element>
-        </choice>
-    </define>
-<<<<<<< HEAD
-    <define name="Action">
-        <ref name="Node"/>
-    </define>
-    <define name="Node">
-        <choice>
-            <notAllowed/>
-            <element name="Node">
-                <ref name="SourceLocators"/>
-=======
-    <define name="DeclareVariable">
-        <choice>
-            <notAllowed/>
-            <element name="DeclareVariable">
-                <ref name="SourceLocators"/>
-                <element name="Name">
-                    <ref name="NCName"/>
-                </element>
-                <element name="Type">
-                    <ref name="AtomicTypeValues"/>
-                </element>
-                <optional>
-                    <element name="InitialValue">
-                        <ref name="Value"/>
-                    </element>
-                </optional>
-            </element>
-        </choice>
-    </define>
-    <define name="SUB">
-        <choice>
-            <notAllowed/>
-            <element name="SUB">
-                <ref name="SourceLocators"/>
-                <ref name="NumericExpression"/>
-                <ref name="NumericExpression"/>
-            </element>
-        </choice>
-    </define>
-    <define name="Interface">
-        <choice>
-            <notAllowed/>
-            <element name="Interface">
-                <ref name="SourceLocators"/>
-                <interleave>
-                    <optional>
-                        <ref name="In"/>
-                    </optional>
-                    <optional>
-                        <ref name="InOut"/>
-                    </optional>
-                </interleave>
-            </element>
-        </choice>
-    </define>
-    <define name="StringExpression">
-        <choice>
-            <ref name="StringVariable"/>
-            <ref name="StringValue"/>
-            <ref name="StringOperator"/>
-            <ref name="LookupGroup"/>
-            <ref name="ArrayElement"/>
-        </choice>
-    </define>
-    <define name="IsKnown">
-        <choice>
-            <notAllowed/>
-            <element name="IsKnown">
-                <ref name="SourceLocators"/>
-                <choice>
-                    <ref name="DeclaredVariable"/>
-                    <ref name="LookupGroup"/>
-                    <ref name="NodeStateVariable"/>
-                    <ref name="NodeOutcomeVariable"/>
-                    <ref name="NodeTimepointValue"/>
-                </choice>
-            </element>
-        </choice>
-    </define>
-    <define name="InOut">
-        <choice>
-            <notAllowed/>
-            <element name="InOut">
-                <ref name="SourceLocators"/>
-                <oneOrMore>
-                    <choice>
-                        <ref name="DeclareVariable"/>
-                        <ref name="DeclareArray"/>
-                    </choice>
-                </oneOrMore>
-            </element>
-        </choice>
-    </define>
-    <define name="StringVariable">
-        <choice>
-            <notAllowed/>
-            <element name="StringVariable">
-                <ref name="NCName"/>
-            </element>
-        </choice>
-    </define>
-    <define name="ArithmeticOperator">
-        <choice>
-            <ref name="ADD"/>
-            <ref name="SUB"/>
-            <ref name="MUL"/>
-            <ref name="DIV"/>
-            <ref name="MOD"/>
-            <ref name="SQRT"/>
-            <ref name="ABS"/>
-        </choice>
-    </define>
-    <define name="ArrayRHS">
-        <choice>
-            <notAllowed/>
-            <element name="ArrayRHS">
-                <ref name="SourceLocators"/>
-                <ref name="ArrayVariable"/>
-            </element>
-        </choice>
-    </define>
-    <define name="GT">
-        <choice>
-            <notAllowed/>
-            <element name="GT">
-                <ref name="SourceLocators"/>
-                <ref name="NumericExpression"/>
-                <ref name="NumericExpression"/>
-            </element>
-        </choice>
-    </define>
-    <define name="Action">
-        <ref name="Node"/>
-    </define>
-    <define name="GlobalDeclarations">
-        <choice>
-            <notAllowed/>
-            <element name="GlobalDeclarations">
-                <ref name="SourceLocators"/>
-                <oneOrMore>
-                    <choice>
-                        <ref name="CommandDeclaration"/>
-                        <empty/>
-                        <ref name="StateDeclaration"/>
-                        <ref name="LibraryNodeDeclaration"/>
-                        <element name="TimeScalingUnitsSubunits">
-                            <data type="integer"/>
-                        </element>
-                    </choice>
-                </oneOrMore>
-            </element>
-        </choice>
-    </define>
-    <define name="Update">
-        <choice>
-            <notAllowed/>
-            <element name="Update">
-                <ref name="SourceLocators"/>
-                <zeroOrMore>
-                    <ref name="Pair"/>
-                </zeroOrMore>
-            </element>
-        </choice>
-    </define>
-    <define name="NCName">
-        <data type="NCName"/>
-    </define>
-    <define name="NodeRef">
-        <choice>
-            <notAllowed/>
-            <element name="NodeRef">
->>>>>>> d53ba82d
-                <optional>
-                    <attribute name="dir">
-                        <choice>
-                            <value type="NMTOKEN">child</value>
-                            <value type="NMTOKEN">sibling</value>
-                            <value type="NMTOKEN">parent</value>
-                            <value type="NMTOKEN">self</value>
-                        </choice>
-                    </attribute>
-                </optional>
-                <choice>
-                    <data type="NCName"/>
-                    <value type="string"></value>
-                </choice>
-            </element>
-        </choice>
-    </define>
-<<<<<<< HEAD
-    <define name="Arguments">
-        <choice>
-            <notAllowed/>
-            <element name="Arguments">
-                <ref name="SourceLocators"/>
-                <oneOrMore>
-                    <choice>
-                        <ref name="BooleanExpression"/>
-                        <ref name="NumericExpression"/>
-                        <ref name="StringExpression"/>
-                        <ref name="ArrayVariable"/>
-                    </choice>
-                </oneOrMore>
-            </element>
-        </choice>
-    </define>
-    <define name="Command">
-        <choice>
-            <notAllowed/>
-            <element name="Command">
-                <ref name="SourceLocators"/>
-                <optional>
-                    <ref name="ResourceList"/>
-                </optional>
-                <optional>
-                    <ref name="DeclaredVariable"/>
-                </optional>
-                <ref name="Name"/>
-                <optional>
-                    <ref name="Arguments"/>
-                </optional>
-=======
-    <define name="NEString">
-        <choice>
-            <notAllowed/>
-            <element name="NEString">
-                <ref name="SourceLocators"/>
-                <ref name="StringExpression"/>
-                <ref name="StringExpression"/>
-            </element>
-        </choice>
-    </define>
-    <define name="EQBoolean">
-        <choice>
-            <notAllowed/>
-            <element name="EQBoolean">
-                <ref name="SourceLocators"/>
-                <ref name="BooleanExpression"/>
-                <ref name="BooleanExpression"/>
->>>>>>> d53ba82d
-            </element>
-        </choice>
-    </define>
-    <define name="LookupGroup">
-        <choice>
-<<<<<<< HEAD
-            <ref name="LookupOnChange"/>
-            <ref name="LookupNow"/>
-        </choice>
-    </define>
-    <define name="IsKnown">
-        <choice>
-            <notAllowed/>
-            <element name="IsKnown">
-                <ref name="SourceLocators"/>
-                <choice>
-                    <ref name="DeclaredVariable"/>
-                    <ref name="LookupGroup"/>
-                    <ref name="NodeStateVariable"/>
-                    <ref name="NodeOutcomeVariable"/>
-                    <ref name="NodeTimepointValue"/>
-                </choice>
-            </element>
-        </choice>
-    </define>
-    <define name="NodeStateValue">
-        <choice>
-            <notAllowed/>
-            <element name="NodeStateValue">
-                <choice>
-                    <value type="NMTOKEN">ITERATION_ENDED</value>
-                    <value type="NMTOKEN">EXECUTING</value>
-                    <value type="NMTOKEN">WAITING</value>
-                    <value type="NMTOKEN">FINISHING</value>
-                    <value type="NMTOKEN">INACTIVE</value>
-                    <value type="NMTOKEN">FAILING</value>
-                    <value type="NMTOKEN">FINISHED</value>
-                </choice>
-            </element>
-        </choice>
-    </define>
-    <define name="VariableDeclarations">
-        <choice>
-            <notAllowed/>
-            <element name="VariableDeclarations">
-                <oneOrMore>
-                    <choice>
-                        <ref name="DeclareVariable"/>
-                        <ref name="DeclareArray"/>
-                    </choice>
-                </oneOrMore>
-            </element>
-        </choice>
-    </define>
-    <define name="ResourceList">
-        <choice>
-            <notAllowed/>
-            <element name="ResourceList">
-                <ref name="SourceLocators"/>
-                <zeroOrMore>
-                    <ref name="Resource"/>
-                </zeroOrMore>
-            </element>
-        </choice>
-    </define>
-    <define name="NodeFailureVariable">
-        <choice>
-            <notAllowed/>
-            <element name="NodeFailureVariable">
-                <ref name="node-reference"/>
-            </element>
-        </choice>
-    </define>
-    <define name="EQBoolean">
-        <choice>
-            <notAllowed/>
-            <element name="EQBoolean">
-                <ref name="SourceLocators"/>
-                <ref name="BooleanExpression"/>
-                <ref name="BooleanExpression"/>
-            </element>
-        </choice>
-    </define>
-    <define name="Interface">
-        <choice>
-            <notAllowed/>
-            <element name="Interface">
-                <ref name="SourceLocators"/>
-                <interleave>
-                    <optional>
-                        <ref name="In"/>
-                    </optional>
-                    <optional>
-                        <ref name="InOut"/>
-                    </optional>
-                </interleave>
-            </element>
-        </choice>
-    </define>
-    <define name="NENumeric">
-        <choice>
-            <notAllowed/>
-            <element name="NENumeric">
-                <ref name="SourceLocators"/>
-                <ref name="NumericExpression"/>
-                <ref name="NumericExpression"/>
-            </element>
-        </choice>
-    </define>
-    <define name="NodeOutcomeValue">
-        <choice>
-            <notAllowed/>
-            <element name="NodeOutcomeValue">
-                <choice>
-                    <value type="NMTOKEN">SUCCESS</value>
-                    <value type="NMTOKEN">SKIPPED</value>
-                    <value type="NMTOKEN">FAILURE</value>
-                </choice>
-            </element>
-        </choice>
-    </define>
-    <define name="NumericExpression">
-        <choice>
-            <ref name="ADD"/>
-            <ref name="SUB"/>
-            <ref name="MUL"/>
-            <ref name="DIV"/>
-            <ref name="MOD"/>
-            <ref name="SQRT"/>
-            <ref name="ABS"/>
-            <ref name="IntegerVariable"/>
-            <ref name="RealVariable"/>
-            <ref name="IntegerValue"/>
-            <ref name="RealValue"/>
-            <ref name="LookupGroup"/>
-            <ref name="NodeTimepointValue"/>
-            <choice>
-                <notAllowed/>
-                <element name="ArraySize">
-                    <ref name="NCName"/>
-                </element>
-            </choice>
-            <choice>
-                <notAllowed/>
-                <element name="ArrayMaxSize">
-                    <ref name="NCName"/>
-                </element>
-            </choice>
-            <ref name="ArrayElement"/>
-        </choice>
-    </define>
-    <define name="RealValue">
-        <choice>
-            <notAllowed/>
-            <element name="RealValue">
-                <data type="double"/>
-            </element>
-        </choice>
-    </define>
-    <define name="Update">
-        <choice>
-            <notAllowed/>
-            <element name="Update">
-                <ref name="SourceLocators"/>
-                <zeroOrMore>
-                    <ref name="Pair"/>
-                </zeroOrMore>
-            </element>
-        </choice>
-    </define>
-    <define name="RepeatCondition">
-        <choice>
-            <notAllowed/>
-            <element name="RepeatCondition">
-                <ref name="SourceLocators"/>
-                <ref name="BooleanExpression"/>
-=======
-            <ref name="LogicalOperator"/>
-            <ref name="Equality"/>
-            <ref name="NumericComparison"/>
-            <ref name="LookupGroup"/>
-            <ref name="IsKnown"/>
-            <ref name="BooleanVariable"/>
-            <ref name="BooleanValue"/>
-            <ref name="ArrayElement"/>
-        </choice>
-    </define>
-    <define name="NumericRHS">
-        <choice>
-            <notAllowed/>
-            <element name="NumericRHS">
-                <ref name="SourceLocators"/>
-                <ref name="NumericExpression"/>
-            </element>
-        </choice>
-    </define>
-    <define name="LibraryNodeDeclaration">
-        <choice>
-            <notAllowed/>
-            <element name="LibraryNodeDeclaration">
-                <ref name="SourceLocators"/>
-                <element name="Name">
-                    <ref name="NCName"/>
-                </element>
-                <ref name="Interface"/>
-            </element>
-        </choice>
-    </define>
-    <define name="In">
-        <choice>
-            <notAllowed/>
-            <element name="In">
-                <ref name="SourceLocators"/>
-                <oneOrMore>
-                    <choice>
-                        <ref name="DeclareVariable"/>
-                        <ref name="DeclareArray"/>
-                    </choice>
-                </oneOrMore>
-            </element>
-        </choice>
-    </define>
-    <define name="EQInternal">
-        <choice>
-            <notAllowed/>
-            <element name="EQInternal">
+    <define name="NEInternal">
+        <choice>
+            <notAllowed/>
+            <element name="NEInternal">
                 <ref name="SourceLocators"/>
                 <choice>
                     <group>
@@ -1960,138 +1262,6 @@
             </element>
         </choice>
     </define>
-    <define name="ResourceList">
-        <choice>
-            <notAllowed/>
-            <element name="ResourceList">
-                <ref name="SourceLocators"/>
-                <zeroOrMore>
-                    <ref name="Resource"/>
-                </zeroOrMore>
->>>>>>> d53ba82d
-            </element>
-        </choice>
-    </define>
-    <define name="CommandDeclaration">
-        <choice>
-            <notAllowed/>
-            <element name="CommandDeclaration">
-                <ref name="SourceLocators"/>
-                <element name="Name">
-                    <ref name="NCName"/>
-                </element>
-<<<<<<< HEAD
-                <ref name="Interface"/>
-            </element>
-        </choice>
-    </define>
-    <define name="Name">
-        <choice>
-            <notAllowed/>
-            <element name="Name">
-                <ref name="SourceLocators"/>
-                <ref name="StringExpression"/>
-            </element>
-        </choice>
-    </define>
-    <define name="GE">
-        <choice>
-            <notAllowed/>
-            <element name="GE">
-                <ref name="SourceLocators"/>
-                <ref name="NumericExpression"/>
-                <ref name="NumericExpression"/>
-            </element>
-        </choice>
-    </define>
-    <define name="LookupOnChange">
-        <choice>
-            <notAllowed/>
-            <element name="LookupOnChange">
-                <ref name="SourceLocators"/>
-                <ref name="Name"/>
-                <optional>
-                    <ref name="Tolerance"/>
-                </optional>
-                <optional>
-                    <ref name="Arguments"/>
-                </optional>
-            </element>
-        </choice>
-    </define>
-    <define name="LookupRHS">
-        <choice>
-            <notAllowed/>
-            <element name="LookupRHS">
-                <ref name="SourceLocators"/>
-                <ref name="LookupGroup"/>
-            </element>
-        </choice>
-    </define>
-    <define name="AtomicTypeValues">
-        <choice>
-            <value type="NMTOKEN">Real</value>
-            <value type="NMTOKEN">String</value>
-            <value type="NMTOKEN">Boolean</value>
-            <value type="NMTOKEN">Integer</value>
-        </choice>
-    </define>
-    <define name="NodeOutcome">
-        <choice>
-            <ref name="NodeOutcomeVariable"/>
-            <ref name="NodeOutcomeValue"/>
-        </choice>
-    </define>
-    <define name="Value">
-        <choice>
-            <ref name="IntegerValue"/>
-            <ref name="RealValue"/>
-            <ref name="BooleanValue"/>
-            <ref name="StringValue"/>
-        </choice>
-    </define>
-    <define name="OR">
-        <choice>
-            <notAllowed/>
-            <element name="OR">
-                <ref name="SourceLocators"/>
-                <zeroOrMore>
-                    <ref name="BooleanExpression"/>
-                </zeroOrMore>
-            </element>
-        </choice>
-    </define>
-    <define name="Resource">
-        <choice>
-            <notAllowed/>
-            <element name="Resource">
-                <ref name="SourceLocators"/>
-                <interleave>
-                    <element name="ResourceName">
-                        <ref name="StringExpression"/>
-                    </element>
-                    <element name="ResourcePriority">
-                        <ref name="NumericExpression"/>
-                    </element>
-                    <optional>
-                        <element name="ResourceLowerBound">
-                            <ref name="NumericExpression"/>
-                        </element>
-                    </optional>
-                    <optional>
-                        <element name="ResourceUpperBound">
-                            <ref name="NumericExpression"/>
-                        </element>
-                    </optional>
-                    <optional>
-                        <element name="ResourceReleaseAtTermination">
-                            <ref name="BooleanExpression"/>
-                        </element>
-                    </optional>
-                </interleave>
-            </element>
-        </choice>
-    </define>
     <define name="IntegerValue">
         <choice>
             <notAllowed/>
@@ -2100,214 +1270,12 @@
             </element>
         </choice>
     </define>
-    <define name="ArrayRHS">
-        <choice>
-            <notAllowed/>
-            <element name="ArrayRHS">
-                <ref name="SourceLocators"/>
-                <ref name="ArrayVariable"/>
-            </element>
-        </choice>
-    </define>
-    <define name="DeclareArray">
-        <choice>
-            <notAllowed/>
-            <element name="DeclareArray">
-                <ref name="SourceLocators"/>
-                <element name="Name">
-                    <ref name="NCName"/>
-                </element>
-                <element name="Type">
-                    <ref name="AtomicTypeValues"/>
-                </element>
-                <element name="MaxSize">
-                    <ref name="nonNegativeInteger"/>
-                </element>
-                <optional>
-                    <element name="InitialValue">
-                        <choice>
-                            <oneOrMore>
-                                <ref name="IntegerValue"/>
-                            </oneOrMore>
-                            <oneOrMore>
-                                <ref name="RealValue"/>
-                            </oneOrMore>
-                            <oneOrMore>
-                                <ref name="BooleanValue"/>
-                            </oneOrMore>
-                            <oneOrMore>
-                                <ref name="StringValue"/>
-                            </oneOrMore>
-                        </choice>
-                    </element>
-                </optional>
-            </element>
-        </choice>
-    </define>
-    <define name="StringVariable">
-        <choice>
-            <notAllowed/>
-            <element name="StringVariable">
-                <ref name="NCName"/>
-=======
-                <zeroOrMore>
-                    <ref name="Return"/>
-                </zeroOrMore>
-                <zeroOrMore>
-                    <ref name="Parameter"/>
-                </zeroOrMore>
-                <optional>
-                    <ref name="ResourceList"/>
-                </optional>
-            </element>
-        </choice>
-    </define>
-    <define name="NEInternal">
-        <choice>
-            <notAllowed/>
-            <element name="NEInternal">
-                <ref name="SourceLocators"/>
-                <choice>
-                    <group>
-                        <ref name="NodeState"/>
-                        <ref name="NodeState"/>
-                    </group>
-                    <group>
-                        <ref name="NodeOutcome"/>
-                        <ref name="NodeOutcome"/>
-                    </group>
-                    <group>
-                        <ref name="NodeFailure"/>
-                        <ref name="NodeFailure"/>
-                    </group>
-                    <group>
-                        <ref name="NodeCommandHandle"/>
-                        <ref name="NodeCommandHandle"/>
-                    </group>
-                </choice>
-            </element>
-        </choice>
-    </define>
-    <define name="IntegerValue">
-        <choice>
-            <notAllowed/>
-            <element name="IntegerValue">
-                <data type="integer"/>
->>>>>>> d53ba82d
-            </element>
-        </choice>
-    </define>
     <define name="NodeState">
         <choice>
             <ref name="NodeStateVariable"/>
             <ref name="NodeStateValue"/>
         </choice>
     </define>
-<<<<<<< HEAD
-    <define name="NEString">
-        <choice>
-            <notAllowed/>
-            <element name="NEString">
-                <ref name="SourceLocators"/>
-                <ref name="StringExpression"/>
-                <ref name="StringExpression"/>
-            </element>
-        </choice>
-    </define>
-    <define name="MUL">
-        <choice>
-            <notAllowed/>
-            <element name="MUL">
-                <ref name="SourceLocators"/>
-                <ref name="NumericExpression"/>
-                <ref name="NumericExpression"/>
-                <zeroOrMore>
-                    <ref name="NumericExpression"/>
-                </zeroOrMore>
-            </element>
-        </choice>
-    </define>
-    <define name="NodeRef">
-        <choice>
-            <notAllowed/>
-            <element name="NodeRef">
-                <optional>
-                    <attribute name="dir">
-                        <choice>
-                            <value type="NMTOKEN">child</value>
-                            <value type="NMTOKEN">sibling</value>
-                            <value type="NMTOKEN">parent</value>
-                            <value type="NMTOKEN">self</value>
-                        </choice>
-                    </attribute>
-                </optional>
-                <choice>
-                    <data type="NCName"/>
-                    <value type="string"></value>
-                </choice>
-            </element>
-        </choice>
-    </define>
-    <define name="EQString">
-        <choice>
-            <notAllowed/>
-            <element name="EQString">
-                <ref name="SourceLocators"/>
-                <ref name="StringExpression"/>
-                <ref name="StringExpression"/>
-            </element>
-        </choice>
-    </define>
-    <define name="NodeCommandHandleValue">
-        <choice>
-            <notAllowed/>
-            <element name="NodeCommandHandleValue">
-                <choice>
-                    <value type="NMTOKEN">COMMAND_ACCEPTED</value>
-                    <value type="NMTOKEN">COMMAND_ABORTED</value>
-                    <value type="NMTOKEN">COMMAND_FAILED</value>
-                    <value type="NMTOKEN">COMMAND_SUCCESS</value>
-                    <value type="NMTOKEN">COMMAND_SENT_TO_SYSTEM</value>
-                    <value type="NMTOKEN">COMMAND_ABORT_FAILED</value>
-                    <value type="NMTOKEN">COMMAND_DENIED</value>
-                    <value type="NMTOKEN">COMMAND_RCVD_BY_SYSTEM</value>
-                </choice>
-            </element>
-        </choice>
-    </define>
-    <define name="Parameter">
-        <choice>
-            <notAllowed/>
-            <element name="Parameter">
-                <optional>
-                    <element name="Name">
-                        <ref name="NCName"/>
-                    </element>
-                </optional>
-                <element name="Type">
-                    <ref name="AtomicTypeValues"/>
-                </element>
-                <optional>
-                    <element name="MaxSize">
-                        <ref name="nonNegativeInteger"/>
-                    </element>
-                </optional>
-            </element>
-        </choice>
-    </define>
-    <define name="NodeBody">
-        <choice>
-            <notAllowed/>
-            <element name="NodeBody">
-                <choice>
-                    <ref name="NodeList"/>
-                    <ref name="Command"/>
-                    <ref name="Assignment"/>
-                    <ref name="Update"/>
-                    <ref name="Request"/>
-                    <ref name="LibraryNodeCall"/>
-                </choice>
-=======
     <define name="EndCondition">
         <choice>
             <notAllowed/>
@@ -2389,7 +1357,6 @@
             <element name="LookupRHS">
                 <ref name="SourceLocators"/>
                 <ref name="LookupGroup"/>
->>>>>>> d53ba82d
             </element>
         </choice>
     </define>
@@ -2407,99 +1374,6 @@
             </element>
         </choice>
     </define>
-<<<<<<< HEAD
-    <define name="BooleanExpression">
-        <choice>
-            <ref name="OR"/>
-            <ref name="XOR"/>
-            <ref name="AND"/>
-            <ref name="NOT"/>
-            <ref name="IsKnown"/>
-            <ref name="GT"/>
-            <ref name="GE"/>
-            <ref name="LT"/>
-            <ref name="LE"/>
-            <ref name="EQBoolean"/>
-            <ref name="EQNumeric"/>
-            <ref name="EQInternal"/>
-            <ref name="EQString"/>
-            <ref name="NEBoolean"/>
-            <ref name="NENumeric"/>
-            <ref name="NEInternal"/>
-            <ref name="NEString"/>
-            <ref name="BooleanVariable"/>
-            <ref name="BooleanValue"/>
-            <ref name="LookupGroup"/>
-            <ref name="ArrayElement"/>
-        </choice>
-    </define>
-    <define name="Assignment">
-        <choice>
-            <notAllowed/>
-            <element name="Assignment">
-                <ref name="SourceLocators"/>
-                <ref name="DeclaredVariable"/>
-                <choice>
-                    <ref name="BooleanRHS"/>
-                    <ref name="NumericRHS"/>
-                    <ref name="StringRHS"/>
-                    <ref name="LookupRHS"/>
-                    <ref name="ArrayRHS"/>
-                </choice>
-            </element>
-        </choice>
-    </define>
-    <define name="Timepoint">
-        <choice>
-            <notAllowed/>
-            <element name="Timepoint">
-                <choice>
-                    <value type="NMTOKEN">START</value>
-                    <value type="NMTOKEN">END</value>
-                </choice>
-            </element>
-        </choice>
-    </define>
-    <define name="EndCondition">
-        <choice>
-            <notAllowed/>
-            <element name="EndCondition">
-                <ref name="SourceLocators"/>
-                <ref name="BooleanExpression"/>
-            </element>
-        </choice>
-    </define>
-    <define name="NEInternal">
-        <choice>
-            <notAllowed/>
-            <element name="NEInternal">
-                <ref name="SourceLocators"/>
-                <choice>
-                    <group>
-                        <ref name="NodeState"/>
-                        <ref name="NodeState"/>
-                    </group>
-                    <group>
-                        <ref name="NodeOutcome"/>
-                        <ref name="NodeOutcome"/>
-                    </group>
-                    <group>
-                        <ref name="NodeFailure"/>
-                        <ref name="NodeFailure"/>
-                    </group>
-                    <group>
-                        <ref name="NodeCommandHandle"/>
-                        <ref name="NodeCommandHandle"/>
-                    </group>
-                </choice>
-            </element>
-        </choice>
-    </define>
-    <define name="NOT">
-        <choice>
-            <notAllowed/>
-            <element name="NOT">
-=======
     <define name="NodeCommandHandleVariable">
         <choice>
             <notAllowed/>
@@ -2558,38 +1432,17 @@
         <choice>
             <notAllowed/>
             <element name="StartCondition">
->>>>>>> d53ba82d
                 <ref name="SourceLocators"/>
                 <ref name="BooleanExpression"/>
             </element>
         </choice>
     </define>
-<<<<<<< HEAD
-    <define name="LookupNow">
-        <choice>
-            <notAllowed/>
-            <element name="LookupNow">
-                <ref name="SourceLocators"/>
-                <ref name="Name"/>
-                <optional>
-                    <ref name="Arguments"/>
-                </optional>
-            </element>
-        </choice>
-    </define>
     <define name="PreCondition">
         <choice>
             <notAllowed/>
             <element name="PreCondition">
                 <ref name="SourceLocators"/>
                 <ref name="BooleanExpression"/>
-=======
-    <define name="PreCondition">
-        <choice>
-            <notAllowed/>
-            <element name="PreCondition">
-                <ref name="SourceLocators"/>
-                <ref name="BooleanExpression"/>
             </element>
         </choice>
     </define>
@@ -2600,7 +1453,6 @@
                 <ref name="SourceLocators"/>
                 <ref name="NumericExpression"/>
                 <ref name="NumericExpression"/>
->>>>>>> d53ba82d
             </element>
         </choice>
     </define>
