<?xml version="1.0" encoding="UTF-8"?>

<!DOCTYPE schema PUBLIC "-//W3C//DTD XMLSCHEMA 200102//EN" "http://www.w3.org/2001/XMLSchema.dtd" >

<!--
<<<<<<< HEAD
* Copyright (c) 2006-2020, Universities Space Research Association (USRA).
=======
* Copyright (c) 2006-2021, Universities Space Research Association (USRA).
>>>>>>> 445f5b01
*  All rights reserved.
*
* Redistribution and use in source and binary forms, with or without
* modification, are permitted provided that the following conditions are met:
*     * Redistributions of source code must retain the above copyright
*       notice, this list of conditions and the following disclaimer.
*     * Redistributions in binary form must reproduce the above copyright
*       notice, this list of conditions and the following disclaimer in the
*       documentation and/or other materials provided with the distribution.
*     * Neither the name of the Universities Space Research Association nor the
*       names of its contributors may be used to endorse or promote products
*       derived from this software without specific prior written permission.
*
* THIS SOFTWARE IS PROVIDED BY USRA ``AS IS'' AND ANY EXPRESS OR IMPLIED
* WARRANTIES, INCLUDING, BUT NOT LIMITED TO, THE IMPLIED WARRANTIES OF
* MERCHANTABILITY AND FITNESS FOR A PARTICULAR PURPOSE ARE
* DISCLAIMED. IN NO EVENT SHALL USRA BE LIABLE FOR ANY DIRECT, INDIRECT,
* INCIDENTAL, SPECIAL, EXEMPLARY, OR CONSEQUENTIAL DAMAGES (INCLUDING,
* BUT NOT LIMITED TO, PROCUREMENT OF SUBSTITUTE GOODS OR SERVICES; LOSS
* OF USE, DATA, OR PROFITS; OR BUSINESS INTERRUPTION) HOWEVER CAUSED AND
* ON ANY THEORY OF LIABILITY, WHETHER IN CONTRACT, STRICT LIABILITY, OR
* TORT (INCLUDING NEGLIGENCE OR OTHERWISE) ARISING IN ANY WAY OUT OF THE
* USE OF THIS SOFTWARE, EVEN IF ADVISED OF THE POSSIBILITY OF SUCH DAMAGE.
-->

<!--
This schema extends Core PLEXIL with syntactic sugar: convenient forms 
that are translated into Core PLEXIL for execution (see translate.xsl).
-->

<xs:schema xmlns:xs="http://www.w3.org/2001/XMLSchema"
           xmlns:xml="http://www.w3.org/XML/1998/namespace"
           xml:lang="en">

  <xs:include schemaLocation='plexil-base.xsd'/>

  <!-- Elements -->
<<<<<<< HEAD

  <xs:group name="Action">
    <xs:choice>
      <xs:element ref="Node"/>
      <xs:element ref="Concurrence"/>
      <xs:element ref="Sequence"/>
      <xs:element ref="CheckedSequence"/>
      <xs:element ref="UncheckedSequence"/>
      <xs:element ref="Try"/>
      <xs:element ref="If"/>
      <xs:element ref="While"/>
      <xs:element ref="For"/>
      <xs:element ref="OnCommand"/>
      <xs:element ref="OnMessage"/>
      <xs:element ref="Wait"/>
      <xs:element ref="SynchronousCommand"/>
    </xs:choice>
  </xs:group>

  <xs:group name="BooleanExpression">
    <xs:choice>
	  <xs:group ref="LogicalOperator"/>
	  <xs:group ref="Equality"/>
	  <xs:group ref="NumericComparison"/>
      <xs:group ref="KnownTest"/>
      <xs:element ref="BooleanVariable"/>
      <xs:element ref="BooleanValue"/>
      <xs:element ref="Finished"/>
      <xs:element ref="IterationEnded"/>
      <xs:element ref="Executing"/>
      <xs:element ref="Waiting"/>
      <xs:element ref="Inactive"/>
      <xs:element ref="Succeeded"/>
      <xs:element ref="IterationSucceeded"/>
      <xs:element ref="Failed"/>
      <xs:element ref="Interrupted"/>
      <xs:element ref="IterationFailed"/>
      <xs:element ref="Skipped"/>
      <xs:element ref="InvariantFailed"/>
      <xs:element ref="PreconditionFailed"/>
      <xs:element ref="PostconditionFailed"/>
      <xs:element ref="ParentFailed"/>
      <xs:element ref="MessageReceived"/>
    </xs:choice>
  </xs:group>

  <xs:group name="DeclaredVariable">
    <xs:choice>
      <xs:element ref="IntegerVariable"/>
      <xs:element ref="RealVariable"/>
      <xs:element ref="BooleanVariable"/>
      <xs:element ref="StringVariable"/>
      <xs:element ref="DateVariable"/>
      <xs:element ref="DurationVariable"/>
      <xs:element ref="ArrayVariable"/>
      <xs:element ref="ArrayElement"/>
    </xs:choice>
  </xs:group>

  <xs:group name="LookupGroup">
    <xs:choice>
      <xs:element ref="LookupOnChange"/>
      <xs:element ref="LookupNow"/>
      <xs:element ref="Lookup"/>
    </xs:choice>
  </xs:group>
=======
>>>>>>> 445f5b01

  <xs:element name="Name">
    <xs:complexType>
      <xs:group ref="GeneralizedStringExpression"/>
      <xs:attributeGroup ref="SourceLocators"/>
    </xs:complexType>
  </xs:element>

<<<<<<< HEAD
=======
  <!-- NodeId is optional in Extended PLEXIL Actions -->

  <!-- This could be implemented as xs:all in XML Schema 1.1,
       IF we could find a validator that understood it.
  -->
  <xs:complexType name="ActionBase">
    <xs:choice minOccurs="0" maxOccurs="unbounded">
      <xs:element ref="NodeId" minOccurs="0"/>

      <!-- Annotations for static analysis -->
      <xs:element ref="Assume" minOccurs="0"/>
      <xs:element ref="Desire" minOccurs="0"/>
      <xs:element ref="Expect" minOccurs="0"/>

      <!-- Variable declarations -->
      <xs:element ref="VariableDeclarations" minOccurs="0"/>
      <xs:element ref="Interface" minOccurs="0"/>
      <xs:element ref="UsingMutex" minOccurs="0"/>

      <!-- User conditions -->
      <xs:element ref="StartCondition" minOccurs="0"/>
      <xs:element ref="RepeatCondition" minOccurs="0"/>
      <xs:element ref="PreCondition" minOccurs="0"/>
      <xs:element ref="PostCondition" minOccurs="0"/>
      <xs:element ref="InvariantCondition" minOccurs="0"/>
      <xs:element ref="EndCondition" minOccurs="0"/>
      <xs:element ref="ExitCondition" minOccurs="0"/>
      <xs:element ref="SkipCondition" minOccurs="0"/>

      <!-- Any number of Comment elements COULD be included
           if we could implement XML Schema 1.1.
      -->
      <xs:element ref="Comment" minOccurs="0"/>

      <!-- Currently only relevant for Assignment nodes -->
      <xs:element name="Priority" type="xs:nonNegativeInteger" minOccurs="0"/>
    </xs:choice>
    <xs:attributeGroup ref="SourceLocators"/>
  </xs:complexType>

  <!-- NodeId is optional in Extended PLEXIL Node -->

  <!-- NodeType could inherit from ActionBase if
       we could implement XML Schema 1.1.
  -->
  <xs:complexType name="NodeType">
    <xs:all>
      <xs:element ref="NodeId" minOccurs="0"/>

      <!-- Annotations for static analysis -->
      <xs:element ref="Assume" minOccurs="0"/>
      <xs:element ref="Desire" minOccurs="0"/>
      <xs:element ref="Expect" minOccurs="0"/>

      <!-- Variable declarations -->
      <xs:element ref="VariableDeclarations" minOccurs="0"/>
      <xs:element ref="Interface" minOccurs="0"/>
      <xs:element ref="UsingMutex" minOccurs="0"/>

      <!-- User conditions -->
      <xs:element ref="StartCondition" minOccurs="0"/>
      <xs:element ref="RepeatCondition" minOccurs="0"/>
      <xs:element ref="PreCondition" minOccurs="0"/>
      <xs:element ref="PostCondition" minOccurs="0"/>
      <xs:element ref="InvariantCondition" minOccurs="0"/>
      <xs:element ref="EndCondition" minOccurs="0"/>
      <xs:element ref="ExitCondition" minOccurs="0"/>
      <xs:element ref="SkipCondition" minOccurs="0"/>

      <!-- Any number of Comment elements COULD be included
           if we could implement XML Schema 1.1.
      -->
      <xs:element ref="Comment" minOccurs="0"/>

      <!-- Currently only relevant for Assignment nodes -->
      <xs:element name="Priority" type="xs:nonNegativeInteger" minOccurs="0"/>

      <xs:element ref="NodeBody" minOccurs="0"/>
    </xs:all>
    <xs:attributeGroup ref="NodeAttributes"/>
  </xs:complexType>
  
  <xs:group name="ActionGroup">
    <xs:choice>
      <xs:element ref="Node"/>
      <xs:element ref="Concurrence"/>
      <xs:element ref="Sequence"/>
      <xs:element ref="CheckedSequence"/>
      <xs:element ref="UncheckedSequence"/>
      <xs:element ref="Try"/>
      <xs:element ref="If"/>
      <xs:element ref="Do"/>
      <xs:element ref="While"/>
      <xs:element ref="For"/>
      <xs:element ref="OnCommand"/>
      <xs:element ref="OnMessage"/>
      <xs:element ref="Wait"/>
      <xs:element ref="SynchronousCommand"/>
    </xs:choice>
  </xs:group>

  <xs:group name="BooleanExpression">
    <xs:choice>
      <xs:element ref="BooleanVariable"/>
      <xs:element ref="BooleanValue"/>
	  <xs:group ref="LogicalOperator"/>
	  <xs:group ref="Equality"/>
	  <xs:group ref="NumericComparison"/>
      <xs:group ref="KnownTest"/>
      <xs:group ref="NodeStatePredicate"/>
      <xs:group ref="NodeOutcomePredicate"/>
      <xs:group ref="NodeFailurePredicate"/>

      <!-- Extended PLEXIL macros -->
      <xs:element ref="IterationSucceeded"/>
      <xs:element ref="Interrupted"/>
      <xs:element ref="IterationFailed"/>
      <xs:element ref="InvariantFailed"/>
      <xs:element ref="ParentFailed"/>
      <xs:element ref="PreconditionFailed"/>
      <xs:element ref="MessageReceived"/>
    </xs:choice>
  </xs:group>

  <xs:group name="DeclaredVariable">
    <xs:choice>
      <xs:element ref="IntegerVariable"/>
      <xs:element ref="RealVariable"/>
      <xs:element ref="BooleanVariable"/>
      <xs:element ref="StringVariable"/>
      <xs:element ref="DateVariable"/>
      <xs:element ref="DurationVariable"/>
      <xs:element ref="ArrayVariable"/>
      <xs:element ref="ArrayElement"/>
    </xs:choice>
  </xs:group>

  <xs:group name="LookupGroup">
    <xs:choice>
      <xs:element ref="LookupOnChange"/>
      <xs:element ref="LookupNow"/>
      <xs:element ref="Lookup"/>
    </xs:choice>
  </xs:group>

>>>>>>> 445f5b01
  <xs:group name="NumericExpression">
    <xs:choice>
      <xs:group ref="ArithmeticOperator"/>
      <xs:element ref="IntegerVariable"/>
      <xs:element ref="RealVariable"/>
      <xs:element ref="IntegerValue"/>
      <xs:element ref="RealValue"/>
      <xs:element ref="DateVariable"/>
      <xs:element ref="DateValue"/>
      <xs:element ref="DurationVariable"/>
      <xs:element ref="DurationValue"/>
      <xs:element ref="NodeTimepointValue"/>
      <!-- read operations for arrays-->
      <xs:element ref="ArraySize"/>
      <xs:element ref="ArrayMaxSize"/>
    </xs:choice>
  </xs:group>

  <xs:group name="Value">
    <xs:choice>
      <xs:element ref="IntegerValue"/>
      <xs:element ref="RealValue"/>
      <xs:element ref="BooleanValue"/>
      <xs:element ref="StringValue"/>
      <xs:element ref="DateValue"/>
      <xs:element ref="DurationValue"/>
    </xs:choice>
  </xs:group>

  <!-- Schema types -->

  <xs:simpleType name="AtomicTypeValues">
    <xs:restriction base="xs:NMTOKEN">
      <xs:enumeration value="Integer"/>
      <xs:enumeration value="Real"/>
      <xs:enumeration value="Boolean"/>
      <xs:enumeration value="String"/>
      <xs:enumeration value="Date"/>
      <xs:enumeration value="Duration"/>
    </xs:restriction>
  </xs:simpleType>

  <xs:simpleType name="ParameterTypeValues">
    <xs:restriction base="xs:NMTOKEN">
      <xs:enumeration value="Integer"/>
      <xs:enumeration value="Real"/>
      <xs:enumeration value="Boolean"/>
      <xs:enumeration value="String"/>
      <xs:enumeration value="Date"/>
      <xs:enumeration value="Duration"/>
      <xs:enumeration value="Any"/>
    </xs:restriction>
  </xs:simpleType>

  <!-- Extensions to Core Plexil -->

  <xs:element name="DurationVariable" type="xs:NCName"/>
  <xs:element name="DateVariable" type="xs:NCName"/>
  
  <xs:element name="DateValue">
    <xs:complexType>
      <xs:simpleContent>
        <xs:extension base="xs:dateTime">
	      <xs:attributeGroup ref="SourceLocators"/>
        </xs:extension>
      </xs:simpleContent>
    </xs:complexType>
  </xs:element>

  <xs:element name="DurationValue">
    <xs:complexType>
      <xs:simpleContent>
        <xs:extension base="xs:duration">
	      <xs:attributeGroup ref="SourceLocators"/>
        </xs:extension>
      </xs:simpleContent>
    </xs:complexType>
  </xs:element>

<<<<<<< HEAD
  <!-- Node clauses, which can occur in any action. -->

  <xs:group name="NodeClauses">
    <xs:choice>
      <xs:element ref="NodeId" minOccurs="0"/>
      <xs:element name="Comment" type="xs:string" minOccurs="0"/>
      <xs:element ref="StartCondition" minOccurs="0"/>
      <xs:element ref="RepeatCondition" minOccurs="0"/>
      <xs:element ref="PreCondition" minOccurs="0"/>
      <xs:element ref="PostCondition" minOccurs="0"/>
      <xs:element ref="InvariantCondition" minOccurs="0"/>
      <xs:element ref="EndCondition" minOccurs="0"/>
      <xs:element ref="SkipCondition" minOccurs="0"/>
      <xs:element name="Priority" type="xs:nonNegativeInteger" minOccurs="0"/>
      <xs:element ref="Interface" minOccurs="0"/>
      <xs:element ref="VariableDeclarations" minOccurs="0"/>
      <xs:element ref="UsingMutex" minOccurs="0"/>
    </xs:choice>
  </xs:group>


=======
>>>>>>> 445f5b01
  <!-- Sequence forms -->

  <xs:complexType name="SequenceType">
    <xs:complexContent>
      <xs:extension base="ActionBase">
        <xs:sequence>
          <xs:group ref="ActionGroup" minOccurs="0" maxOccurs="unbounded"/>
        </xs:sequence>
      </xs:extension>
    </xs:complexContent>
  </xs:complexType>

  <!-- Actions are performed concurrently.  This is just a List Node.
  -->
  <xs:element name="Concurrence" type="SequenceType"/>

  <!-- Each action in the sequence is performed in the given order.  If
       one fails, the Sequence form terminates with failure.
  -->
  <xs:element name="Sequence" type="SequenceType"/>

  <!-- Each action in the sequence is performed in the given order.  If
       one fails, the CheckedSequence form terminates with failure.
  -->
  <xs:element name="CheckedSequence" type="SequenceType"/>

  <!-- Like Sequence, except the actions are not checked for success.
       They will all be executed -->
  <xs:element name="UncheckedSequence" type="SequenceType"/>

  <!-- Each action in the sequence is performed in turn, until one of
       them succeeds; the rest are ignored.  The Try form fails if and
       only if all its actions fail. -->
  <xs:element name="Try" type="SequenceType"/>

  <!-- Conditionals and loops -->

  <!-- Common components of the following statements -->
  <xs:element name="Condition">
    <xs:complexType>
      <xs:group ref="GeneralizedBooleanExpression"/>
      <xs:attributeGroup ref="SourceLocators"/>
    </xs:complexType>
  </xs:element>

  <xs:complexType name="ActionType">
    <xs:group ref="ActionGroup"/>
    <xs:attributeGroup ref="SourceLocators"/>
  </xs:complexType>

  <xs:element name="Action" type="ActionType"/>

  <!-- If statement with optional ElseIf and Else. -->
  <xs:element name="If">
    <xs:complexType>
      <xs:complexContent>
        <xs:extension base="ActionBase">
          <xs:sequence>
            <xs:element ref="Condition"/>
            <xs:element name="Then" type="ActionType"/>
            <xs:element name="ElseIf" minOccurs="0" maxOccurs="unbounded">
              <xs:complexType>
                <xs:sequence>
                  <xs:element ref="Condition"/>
                  <xs:element name="Then" type="ActionType"/>
                </xs:sequence>
                <xs:attributeGroup ref="SourceLocators"/>
              </xs:complexType>
            </xs:element>
            <xs:element name="Else" type="ActionType" minOccurs="0"/>
          </xs:sequence>
        </xs:extension>
      </xs:complexContent>
    </xs:complexType>
  </xs:element>

  <!-- A classic do-while loop -->
  <xs:element name="Do">
    <xs:complexType>
      <xs:complexContent>
        <xs:extension base="ActionBase">
          <xs:sequence>
            <xs:element ref="Action"/>
            <xs:element ref="Condition"/>
          </xs:sequence>
        </xs:extension>
      </xs:complexContent>
    </xs:complexType>
  </xs:element>

  <!-- A classic while loop -->
  <xs:element name="While">
    <xs:complexType>
      <xs:complexContent>
        <xs:extension base="ActionBase">
          <xs:sequence>
            <xs:element ref="Condition"/>
            <xs:element ref="Action"/>
          </xs:sequence>
        </xs:extension>
      </xs:complexContent>
    </xs:complexType>
  </xs:element>

  <!-- A For loop.  First a variable is declared (it must be numeric).
       Next is a boolean expression that determines when to keep the loop
       going.  Next is a numeric expression used to update the variable
       (it is typically a function of the variable).  Finally, actions
       to execute. -->
  <xs:element name="For">
    <xs:complexType>
      <xs:complexContent>
        <xs:extension base="ActionBase">
          <xs:sequence>
            <xs:element name="LoopVariable">
              <xs:complexType>
                <xs:all>
                  <xs:element ref="DeclareVariable"/>
                </xs:all>
                <xs:attributeGroup ref="SourceLocators"/>
              </xs:complexType>
            </xs:element>
            <xs:element ref="Condition"/>
            <xs:element name="LoopVariableUpdate">
              <xs:complexType>
                <xs:group ref="GeneralizedNumericExpression"/>
                <xs:attributeGroup ref="SourceLocators"/>
              </xs:complexType>
            </xs:element>
            <xs:element ref="Action"/>
          </xs:sequence>
        </xs:extension>
      </xs:complexContent>
    </xs:complexType>
  </xs:element>

  <!-- Node Predicates -->
  <!-- TODO: implement these in the Exec, move to plexil-base schema -->

  <xs:element name="IterationSucceeded" type="node-reference"/>
  <xs:element name="Interrupted" type="node-reference"/>
  <xs:element name="IterationFailed" type="node-reference"/>
  <xs:element name="InvariantFailed" type="node-reference"/>
  <xs:element name="ParentFailed" type="node-reference"/>
  <xs:element name="PreconditionFailed" type="node-reference"/>

  <!-- Support for message passing between executives -->

  <!-- Deprecated -->
  <xs:element name="MessageReceived">
    <xs:complexType>
      <xs:group ref="GeneralizedStringExpression"/>
      <xs:attributeGroup ref="SourceLocators"/>
    </xs:complexType>
  </xs:element>

  <xs:element name="OnCommand">
    <xs:complexType>
      <xs:complexContent>
        <xs:extension base="ActionBase">
          <xs:sequence>
            <xs:element ref="Name"/>
            <xs:group ref="ActionGroup" minOccurs="0" maxOccurs="1"/>
          </xs:sequence>
        </xs:extension>
      </xs:complexContent>
    </xs:complexType>
  </xs:element>

  <xs:element name="OnMessage">
    <xs:complexType>
      <xs:complexContent>
        <xs:extension base="ActionBase">
          <xs:sequence>
            <xs:element name="Message">
              <xs:complexType>
                <xs:group ref="GeneralizedStringExpression"/>
                <xs:attributeGroup ref="SourceLocators"/>
              </xs:complexType>
            </xs:element>
            <xs:group ref="ActionGroup" minOccurs="0" maxOccurs="1"/>
          </xs:sequence>
        </xs:extension>
      </xs:complexContent>
    </xs:complexType>
  </xs:element>


  <!-- Specialized actions -->

  <!-- Wait a specified duration, with optional tolerance for the time reading -->
  <xs:element name="Wait">
    <xs:complexType>
      <xs:complexContent>
        <xs:extension base="ActionBase">
          <xs:sequence>
            <xs:element name="Units">
              <xs:complexType>
                <xs:group ref="GeneralizedNumericExpression"/>
                <xs:attributeGroup ref="SourceLocators"/>
              </xs:complexType>
            </xs:element>
            <xs:element ref="Tolerance" minOccurs="0"/>
          </xs:sequence>
        </xs:extension>
      </xs:complexContent>
    </xs:complexType>
  </xs:element>


  <!-- Command action that waits for its return value or status handle -->
  <xs:element name="SynchronousCommand">
    <xs:complexType>
      <xs:complexContent>
        <xs:extension base="ActionBase">
          <xs:sequence>
            <xs:element name="Timeout" minOccurs="0">
              <xs:complexType>
                <xs:group ref="GeneralizedNumericExpression"/>
                <xs:attributeGroup ref="SourceLocators"/>
              </xs:complexType>
            </xs:element>
            <xs:element ref="Tolerance" minOccurs="0"/>
            <xs:element ref="Command"/>
          </xs:sequence>
        </xs:extension>
      </xs:complexContent>
    </xs:complexType>
  </xs:element>


  <!-- Generic lookup form -->
  <xs:element name="Lookup">
    <xs:complexType>
      <xs:sequence>
        <xs:element ref="Name"/>
        <xs:element ref="Tolerance" minOccurs="0"/>
        <xs:element ref="Arguments" minOccurs="0"/>
      </xs:sequence>
      <xs:attributeGroup ref="SourceLocators"/>
    </xs:complexType>
  </xs:element>

</xs:schema><|MERGE_RESOLUTION|>--- conflicted
+++ resolved
@@ -3,11 +3,7 @@
 <!DOCTYPE schema PUBLIC "-//W3C//DTD XMLSCHEMA 200102//EN" "http://www.w3.org/2001/XMLSchema.dtd" >
 
 <!--
-<<<<<<< HEAD
-* Copyright (c) 2006-2020, Universities Space Research Association (USRA).
-=======
 * Copyright (c) 2006-2021, Universities Space Research Association (USRA).
->>>>>>> 445f5b01
 *  All rights reserved.
 *
 * Redistribution and use in source and binary forms, with or without
@@ -45,75 +41,6 @@
   <xs:include schemaLocation='plexil-base.xsd'/>
 
   <!-- Elements -->
-<<<<<<< HEAD
-
-  <xs:group name="Action">
-    <xs:choice>
-      <xs:element ref="Node"/>
-      <xs:element ref="Concurrence"/>
-      <xs:element ref="Sequence"/>
-      <xs:element ref="CheckedSequence"/>
-      <xs:element ref="UncheckedSequence"/>
-      <xs:element ref="Try"/>
-      <xs:element ref="If"/>
-      <xs:element ref="While"/>
-      <xs:element ref="For"/>
-      <xs:element ref="OnCommand"/>
-      <xs:element ref="OnMessage"/>
-      <xs:element ref="Wait"/>
-      <xs:element ref="SynchronousCommand"/>
-    </xs:choice>
-  </xs:group>
-
-  <xs:group name="BooleanExpression">
-    <xs:choice>
-	  <xs:group ref="LogicalOperator"/>
-	  <xs:group ref="Equality"/>
-	  <xs:group ref="NumericComparison"/>
-      <xs:group ref="KnownTest"/>
-      <xs:element ref="BooleanVariable"/>
-      <xs:element ref="BooleanValue"/>
-      <xs:element ref="Finished"/>
-      <xs:element ref="IterationEnded"/>
-      <xs:element ref="Executing"/>
-      <xs:element ref="Waiting"/>
-      <xs:element ref="Inactive"/>
-      <xs:element ref="Succeeded"/>
-      <xs:element ref="IterationSucceeded"/>
-      <xs:element ref="Failed"/>
-      <xs:element ref="Interrupted"/>
-      <xs:element ref="IterationFailed"/>
-      <xs:element ref="Skipped"/>
-      <xs:element ref="InvariantFailed"/>
-      <xs:element ref="PreconditionFailed"/>
-      <xs:element ref="PostconditionFailed"/>
-      <xs:element ref="ParentFailed"/>
-      <xs:element ref="MessageReceived"/>
-    </xs:choice>
-  </xs:group>
-
-  <xs:group name="DeclaredVariable">
-    <xs:choice>
-      <xs:element ref="IntegerVariable"/>
-      <xs:element ref="RealVariable"/>
-      <xs:element ref="BooleanVariable"/>
-      <xs:element ref="StringVariable"/>
-      <xs:element ref="DateVariable"/>
-      <xs:element ref="DurationVariable"/>
-      <xs:element ref="ArrayVariable"/>
-      <xs:element ref="ArrayElement"/>
-    </xs:choice>
-  </xs:group>
-
-  <xs:group name="LookupGroup">
-    <xs:choice>
-      <xs:element ref="LookupOnChange"/>
-      <xs:element ref="LookupNow"/>
-      <xs:element ref="Lookup"/>
-    </xs:choice>
-  </xs:group>
-=======
->>>>>>> 445f5b01
 
   <xs:element name="Name">
     <xs:complexType>
@@ -122,8 +49,6 @@
     </xs:complexType>
   </xs:element>
 
-<<<<<<< HEAD
-=======
   <!-- NodeId is optional in Extended PLEXIL Actions -->
 
   <!-- This could be implemented as xs:all in XML Schema 1.1,
@@ -269,7 +194,6 @@
     </xs:choice>
   </xs:group>
 
->>>>>>> 445f5b01
   <xs:group name="NumericExpression">
     <xs:choice>
       <xs:group ref="ArithmeticOperator"/>
@@ -349,30 +273,6 @@
     </xs:complexType>
   </xs:element>
 
-<<<<<<< HEAD
-  <!-- Node clauses, which can occur in any action. -->
-
-  <xs:group name="NodeClauses">
-    <xs:choice>
-      <xs:element ref="NodeId" minOccurs="0"/>
-      <xs:element name="Comment" type="xs:string" minOccurs="0"/>
-      <xs:element ref="StartCondition" minOccurs="0"/>
-      <xs:element ref="RepeatCondition" minOccurs="0"/>
-      <xs:element ref="PreCondition" minOccurs="0"/>
-      <xs:element ref="PostCondition" minOccurs="0"/>
-      <xs:element ref="InvariantCondition" minOccurs="0"/>
-      <xs:element ref="EndCondition" minOccurs="0"/>
-      <xs:element ref="SkipCondition" minOccurs="0"/>
-      <xs:element name="Priority" type="xs:nonNegativeInteger" minOccurs="0"/>
-      <xs:element ref="Interface" minOccurs="0"/>
-      <xs:element ref="VariableDeclarations" minOccurs="0"/>
-      <xs:element ref="UsingMutex" minOccurs="0"/>
-    </xs:choice>
-  </xs:group>
-
-
-=======
->>>>>>> 445f5b01
   <!-- Sequence forms -->
 
   <xs:complexType name="SequenceType">
