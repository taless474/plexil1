--- conflicted
+++ resolved
@@ -46,20 +46,12 @@
 
   <!-- Elements -->
 
-<<<<<<< HEAD
-  <xs:group name="Action">
-=======
   <xs:group name="ActionGroup">
->>>>>>> 445f5b01
     <xs:choice>
       <xs:element ref="Node"/>
     </xs:choice>
   </xs:group>
 
-<<<<<<< HEAD
-  <xs:group name="BooleanExpression">
-    <xs:choice>
-=======
   <!-- NodeId is required in Safe Plexil. -->
   <xs:complexType name="NodeType">
     <xs:all>
@@ -102,7 +94,6 @@
     <xs:choice>
       <xs:element ref="BooleanVariable"/>
       <xs:element ref="BooleanValue"/>
->>>>>>> 445f5b01
 	  <xs:group ref="LogicalOperator"/>
 	  <xs:group ref="Equality"/>
 	  <xs:group ref="NumericComparison"/>
@@ -110,11 +101,6 @@
       <xs:group ref="NodeStatePredicate"/>
       <xs:group ref="NodeOutcomePredicate"/>
       <xs:group ref="NodeFailurePredicate"/>
-<<<<<<< HEAD
-      <xs:element ref="BooleanVariable"/>
-      <xs:element ref="BooleanValue"/>
-=======
->>>>>>> 445f5b01
     </xs:choice>
   </xs:group>
 
