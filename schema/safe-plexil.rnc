namespace xsi = "http://www.w3.org/2001/XMLSchema-instance"
default namespace = ""

start =
  DeclareVariable
  | NodeTimepointValue
  | Tolerance
  | NodeRef
  | LookupNow
  | LT
  | ArrayElement
  | StringRHS
  | MOD
  | NumericRHS
  | BooleanRHS
  | DeclareArray
  | BooleanVariable
  | StateDeclaration
  | IntegerVariable
  | SkipCondition
  | CommandDeclaration
  | SUB
  | ResourceList
  | BooleanValue
  | NOT
  | NodeFailureVariable
  | EQInternal
  | AND
  | PreCondition
  | Arguments
  | RealValue
  | RealVariable
  | InOut
  | Interface
  | NodeCommandHandleVariable
  | LibraryNodeCall
  | LookupOnChange
  | Timepoint
  | Node
  | ArrayVariable
  | Return
  | NEString
  | NodeList
  | ADD
  | LookupRHS
  | Command
  | NodeBody
  | GE
  | In
  | NENumeric
  | XOR
  | NodeStateVariable
  | Update
  | Pair
  | Assignment
  | RepeatCondition
  | Concat
  | NodeStateValue
  | PostCondition
  | NodeId
  | VariableDeclarations
  | NEInternal
  | SQRT
  | LibraryNodeDeclaration
  | StringVariable
  | NodeCommandHandleValue
  | MUL
  | EQNumeric
  | InvariantCondition
  | Parameter
  | IsKnown
  | ABS
  | NodeOutcomeVariable
  | IntegerValue
  | Resource
  | NodeOutcomeValue
  | StartCondition
  | GlobalDeclarations
  | (notAllowed
     | element PlexilPlan {
         SourceLocators, GlobalDeclarations?, Action
       })
  | StringValue
  | EQBoolean
  | OR
  | EQString
  | EndCondition
  | Name
  | NEBoolean
  | (notAllowed
     | element ArrayValue {
         SourceLocators,
         attribute Type {
           xsd:NMTOKEN "Real"
           | xsd:NMTOKEN "String"
           | xsd:NMTOKEN "Boolean"
           | xsd:NMTOKEN "Integer"
         },
         (IntegerValue+ | RealValue+ | BooleanValue+ | StringValue+)
       })
  | GT
  | Alias
  | ArrayRHS
  | DIV
  | LE
  | NodeFailureValue
<<<<<<< HEAD
DeclaredVariable =
  IntegerVariable
  | RealVariable
  | BooleanVariable
  | StringVariable
  | ArrayVariable
  | ArrayElement
NodeId =
  notAllowed
  | element NodeId { NCName }
Name =
  notAllowed
  | element Name { \string }
LibraryNodeCall =
  notAllowed
  | element LibraryNodeCall {
      SourceLocators,
      NodeId,
      element RenameNodeId { NCName }?,
      Alias*
    }
SourceLocators =
  attribute ColNo { xsd:integer }?,
  attribute LineNo { xsd:integer }?,
  attribute FileName { xsd:string }?
NodeBody =
  notAllowed
  | element NodeBody {
      NodeList
      | Command
      | Assignment
      | Update
      | Request
      | LibraryNodeCall
    }
RepeatCondition =
  notAllowed
  | element RepeatCondition { SourceLocators, BooleanExpression }
\string = xsd:string
GE =
  notAllowed
  | element GE { SourceLocators, NumericExpression, NumericExpression }
NodeFailure = NodeFailureVariable | NodeFailureValue
EQString =
  notAllowed
  | element EQString {
      SourceLocators, StringExpression, StringExpression
    }
BooleanValue =
  notAllowed
  | element BooleanValue { xsd:boolean }
=======
NodeId =
  notAllowed
  | element NodeId { NCName }
Arguments =
  notAllowed
  | element Arguments {
      SourceLocators,
      (BooleanExpression
       | NumericExpression
       | StringExpression
       | ArrayVariable)+
    }
>>>>>>> d53ba82d
EQInternal =
  notAllowed
  | element EQInternal {
      SourceLocators,
      ((NodeState, NodeState)
       | (NodeOutcome, NodeOutcome)
       | (NodeFailure, NodeFailure)
       | (NodeCommandHandle, NodeCommandHandle))
    }
<<<<<<< HEAD
StringRHS =
  notAllowed
  | element StringRHS { SourceLocators, StringExpression }
SUB =
  notAllowed
  | element SUB { SourceLocators, NumericExpression, NumericExpression }
Concat =
  notAllowed
  | element Concat { SourceLocators, StringExpression* }
LT =
  notAllowed
  | element LT { SourceLocators, NumericExpression, NumericExpression }
NodeFailureValue =
  notAllowed
  | element NodeFailureValue {
      xsd:NMTOKEN "INVARIANT_CONDITION_FAILED"
      | xsd:NMTOKEN "PRE_CONDITION_FAILED"
      | xsd:NMTOKEN "POST_CONDITION_FAILED"
      | xsd:NMTOKEN "PARENT_FAILED"
    }
EQBoolean =
  notAllowed
  | element EQBoolean {
      SourceLocators, BooleanExpression, BooleanExpression
    }
NodeOutcomeValue =
=======
SourceLocators =
  attribute ColNo { xsd:integer }?,
  attribute LineNo { xsd:integer }?,
  attribute FileName { xsd:string }?
NodeBody =
  notAllowed
  | element NodeBody {
      NodeList | Command | Assignment | Update | LibraryNodeCall
    }
RepeatCondition =
  notAllowed
  | element RepeatCondition { SourceLocators, BooleanExpression }
NCName = xsd:NCName
LE =
  notAllowed
  | element LE { SourceLocators, NumericExpression, NumericExpression }
Equality =
  EQBoolean
  | EQNumeric
  | EQInternal
  | EQString
  | NEBoolean
  | NENumeric
  | NEInternal
  | NEString
StringValue =
  notAllowed
  | element StringValue { xsd:string }
LogicalOperator = OR | XOR | AND | NOT
NodeOutcomeVariable =
  notAllowed
  | element NodeOutcomeVariable { node-reference }
NodeStateVariable =
  notAllowed
  | element NodeStateVariable { node-reference }
NEBoolean =
  notAllowed
  | element NEBoolean {
      SourceLocators, BooleanExpression, BooleanExpression
    }
IntegerValue =
  notAllowed
  | element IntegerValue { xsd:integer }
DeclareVariable =
  notAllowed
  | element DeclareVariable {
      SourceLocators,
      element Name { NCName },
      element Type { AtomicTypeValues },
      element InitialValue { Value }?
    }
LT =
  notAllowed
  | element LT { SourceLocators, NumericExpression, NumericExpression }
NOT =
  notAllowed
  | element NOT { SourceLocators, BooleanExpression }
AND =
  notAllowed
  | element AND { SourceLocators, BooleanExpression* }
NodeFailure = NodeFailureVariable | NodeFailureValue
NodeStateValue =
>>>>>>> d53ba82d
  notAllowed
  | element NodeOutcomeValue {
      xsd:NMTOKEN "SUCCESS"
      | xsd:NMTOKEN "SKIPPED"
      | xsd:NMTOKEN "FAILURE"
    }
<<<<<<< HEAD
NumericExpression =
  ADD
  | SUB
  | MUL
  | DIV
  | MOD
  | SQRT
  | ABS
  | IntegerVariable
  | RealVariable
  | IntegerValue
  | RealValue
  | LookupGroup
  | NodeTimepointValue
  | (notAllowed
     | element ArraySize { NCName })
  | (notAllowed
     | element ArrayMaxSize { NCName })
  | ArrayElement
Resource =
=======
GE =
  notAllowed
  | element GE { SourceLocators, NumericExpression, NumericExpression }
IntegerVariable =
  notAllowed
  | element IntegerVariable { NCName }
ArrayElement =
>>>>>>> d53ba82d
  notAllowed
  | element ArrayElement {
      SourceLocators,
      element Name { NCName },
      element Index { NumericExpression }
    }
<<<<<<< HEAD
ArrayVariable =
  notAllowed
  | element ArrayVariable { NCName }
NodeStateValue =
  notAllowed
  | element NodeStateValue {
      xsd:NMTOKEN "ITERATION_ENDED"
      | xsd:NMTOKEN "EXECUTING"
      | xsd:NMTOKEN "WAITING"
      | xsd:NMTOKEN "FINISHING"
      | xsd:NMTOKEN "INACTIVE"
      | xsd:NMTOKEN "FAILING"
      | xsd:NMTOKEN "FINISHED"
    }
NodeOutcome = NodeOutcomeVariable | NodeOutcomeValue
=======
OR =
  notAllowed
  | element OR { SourceLocators, BooleanExpression* }
>>>>>>> d53ba82d
AtomicTypeValues =
  xsd:NMTOKEN "Real"
  | xsd:NMTOKEN "String"
  | xsd:NMTOKEN "Boolean"
  | xsd:NMTOKEN "Integer"
<<<<<<< HEAD
LookupNow =
  notAllowed
  | element LookupNow { SourceLocators, Name, Arguments? }
=======
NumericRHS =
  notAllowed
  | element NumericRHS { SourceLocators, NumericExpression }
>>>>>>> d53ba82d
CommandDeclaration =
  notAllowed
  | element CommandDeclaration {
      SourceLocators,
      element Name { NCName },
      Return*,
      Parameter*,
      ResourceList?
    }
Command =
  notAllowed
  | element Command {
      SourceLocators, ResourceList?, DeclaredVariable?, Name, Arguments?
    }
<<<<<<< HEAD
nonNegativeInteger = xsd:nonNegativeInteger
NodeCommandHandleVariable =
  notAllowed
  | element NodeCommandHandleVariable { SourceLocators, NodeId }
=======
LookupGroup = LookupOnChange | LookupNow
NodeCommandHandleValue =
  notAllowed
  | element NodeCommandHandleValue {
      xsd:NMTOKEN "COMMAND_ACCEPTED"
      | xsd:NMTOKEN "COMMAND_ABORTED"
      | xsd:NMTOKEN "COMMAND_FAILED"
      | xsd:NMTOKEN "COMMAND_SUCCESS"
      | xsd:NMTOKEN "COMMAND_SENT_TO_SYSTEM"
      | xsd:NMTOKEN "COMMAND_ABORT_FAILED"
      | xsd:NMTOKEN "COMMAND_DENIED"
      | xsd:NMTOKEN "COMMAND_RCVD_BY_SYSTEM"
    }
>>>>>>> d53ba82d
Assignment =
  notAllowed
  | element Assignment {
      SourceLocators,
      DeclaredVariable,
      (BooleanRHS | NumericRHS | StringRHS | LookupRHS | ArrayRHS)
    }
Action = Node
ResourceList =
<<<<<<< HEAD
  notAllowed
  | element ResourceList { SourceLocators, Resource* }
Request =
  notAllowed
  | element Request { SourceLocators, NodeId?, Pair* }
Return =
  notAllowed
  | element Return {
      element Name { NCName }?,
      element Type { AtomicTypeValues },
      element MaxSize { nonNegativeInteger }?
    }
NCName = xsd:NCName
Tolerance =
  notAllowed
  | element Tolerance { RealValue | RealVariable }
RealValue =
  notAllowed
  | element RealValue { xsd:double }
XOR =
  notAllowed
  | element XOR { SourceLocators, BooleanExpression* }
InvariantCondition =
  notAllowed
  | element InvariantCondition { SourceLocators, BooleanExpression }
IntegerValue =
  notAllowed
  | element IntegerValue { xsd:integer }
DeclareArray =
  notAllowed
  | element DeclareArray {
      SourceLocators,
      element Name { NCName },
      element Type { AtomicTypeValues },
      element MaxSize { nonNegativeInteger },
      element InitialValue {
        IntegerValue+ | RealValue+ | BooleanValue+ | StringValue+
      }?
    }
Node =
  notAllowed
  | element Node {
      SourceLocators,
      attribute epx { xsd:NCName }?,
      attribute NodeType {
        xsd:NMTOKEN "Empty"
        | xsd:NMTOKEN "Command"
        | xsd:NMTOKEN "LibraryNodeCall"
        | xsd:NMTOKEN "Update"
        | xsd:NMTOKEN "Assignment"
        | xsd:NMTOKEN "Request"
        | xsd:NMTOKEN "NodeList"
      },
      (element Comment { \string }?
       & NodeId
       & StartCondition?
       & RepeatCondition?
       & PreCondition?
       & PostCondition?
       & InvariantCondition?
       & EndCondition?
       & SkipCondition?
       & element Priority { nonNegativeInteger }?
       & Interface?
       & VariableDeclarations?
       & NodeBody?)
    }
NodeReference = NodeId | NodeRef
Parameter =
  notAllowed
  | element Parameter {
      element Name { NCName }?,
      element Type { AtomicTypeValues },
      element MaxSize { nonNegativeInteger }?
    }
IsKnown =
  notAllowed
  | element IsKnown {
      SourceLocators,
      (DeclaredVariable
       | LookupGroup
       | NodeStateVariable
       | NodeOutcomeVariable
       | NodeTimepointValue)
    }
ADD =
  notAllowed
  | element ADD {
      SourceLocators,
      NumericExpression,
      NumericExpression,
      NumericExpression*
    }
GT =
  notAllowed
  | element GT { SourceLocators, NumericExpression, NumericExpression }
MUL =
  notAllowed
  | element MUL {
      SourceLocators,
      NumericExpression,
      NumericExpression,
      NumericExpression*
    }
IntegerVariable =
  notAllowed
  | element IntegerVariable { NCName }
NOT =
  notAllowed
  | element NOT { SourceLocators, BooleanExpression }
LookupOnChange =
  notAllowed
  | element LookupOnChange {
      SourceLocators, Name, Tolerance?, Arguments?
    }
Pair =
  notAllowed
  | element Pair {
      element Name { NCName },
      (Value | DeclaredVariable | LookupNow)
    }
StringExpression =
  StringVariable | StringValue | Concat | LookupGroup | ArrayElement
Timepoint =
  notAllowed
  | element Timepoint { xsd:NMTOKEN "START" | xsd:NMTOKEN "END" }
LibraryNodeDeclaration =
  notAllowed
  | element LibraryNodeDeclaration {
      SourceLocators,
      element Name { NCName },
      Interface
    }
NodeList =
  notAllowed
  | element NodeList { Action* }
LookupGroup = LookupOnChange | LookupNow
StringVariable =
  notAllowed
  | element StringVariable { NCName }
NumericRHS =
  notAllowed
  | element NumericRHS { SourceLocators, NumericExpression }
SQRT =
  notAllowed
  | element SQRT { SourceLocators, NumericExpression }
NodeRef =
  notAllowed
  | element NodeRef {
      attribute dir {
        xsd:NMTOKEN "child"
        | xsd:NMTOKEN "sibling"
        | xsd:NMTOKEN "parent"
        | xsd:NMTOKEN "self"
      }?,
      (xsd:NCName | xsd:string "")
    }
NEString =
  notAllowed
  | element NEString {
      SourceLocators, StringExpression, StringExpression
    }
StateDeclaration =
  notAllowed
  | element StateDeclaration {
      SourceLocators,
      element Name { NCName },
      Return,
      Parameter*
    }
NEInternal =
  notAllowed
  | element NEInternal {
      SourceLocators,
      ((NodeState, NodeState)
       | (NodeOutcome, NodeOutcome)
       | (NodeFailure, NodeFailure)
       | (NodeCommandHandle, NodeCommandHandle))
    }
DeclareVariable =
=======
  notAllowed
  | element ResourceList { SourceLocators, Resource* }
Concat =
  notAllowed
  | element Concat { SourceLocators, StringExpression* }
LibraryNodeCall =
  notAllowed
  | element LibraryNodeCall {
      SourceLocators,
      NodeId,
      element RenameNodeId { NCName }?,
      Alias*
    }
NumericExpression =
  ArithmeticOperator
  | IntegerVariable
  | RealVariable
  | IntegerValue
  | RealValue
  | LookupGroup
  | NodeTimepointValue
  | (notAllowed
     | element ArraySize { NCName })
  | (notAllowed
     | element ArrayMaxSize { NCName })
  | ArrayElement
Return =
>>>>>>> d53ba82d
  notAllowed
  | element Return {
      element Name { NCName }?,
      element Type { AtomicTypeValues },
      element MaxSize { nonNegativeInteger }?
    }
<<<<<<< HEAD
Interface =
  notAllowed
  | element Interface { SourceLocators, (In? & InOut?) }
LE =
  notAllowed
  | element LE { SourceLocators, NumericExpression, NumericExpression }
NodeState = NodeStateVariable | NodeStateValue
LookupRHS =
  notAllowed
  | element LookupRHS { SourceLocators, LookupGroup }
MOD =
  notAllowed
  | element MOD { SourceLocators, NumericExpression, NumericExpression }
PostCondition =
  notAllowed
  | element PostCondition { SourceLocators, BooleanExpression }
InOut =
  notAllowed
  | element InOut { SourceLocators, (DeclareVariable | DeclareArray)+ }
Arguments =
=======
DIV =
  notAllowed
  | element DIV { SourceLocators, NumericExpression, NumericExpression }
BooleanValue =
  notAllowed
  | element BooleanValue { xsd:boolean }
EQNumeric =
  notAllowed
  | element EQNumeric {
      SourceLocators, NumericExpression, NumericExpression
    }
BooleanExpression =
  LogicalOperator
  | Equality
  | NumericComparison
  | LookupGroup
  | IsKnown
  | BooleanVariable
  | BooleanValue
  | ArrayElement
ABS =
  notAllowed
  | element ABS { SourceLocators, NumericExpression }
InvariantCondition =
  notAllowed
  | element InvariantCondition { SourceLocators, BooleanExpression }
RealValue =
  notAllowed
  | element RealValue { xsd:double }
Resource =
  notAllowed
  | element Resource {
      SourceLocators,
      (element ResourceName { StringExpression }
       & element ResourcePriority { NumericExpression }
       & element ResourceLowerBound { NumericExpression }?
       & element ResourceUpperBound { NumericExpression }?
       & element ResourceReleaseAtTermination { BooleanExpression }?)
    }
Node =
>>>>>>> d53ba82d
  notAllowed
  | element Arguments {
      SourceLocators,
<<<<<<< HEAD
      (BooleanExpression
       | NumericExpression
       | StringExpression
       | ArrayVariable)+
    }
Update =
  notAllowed
  | element Update { SourceLocators, Pair* }
EQNumeric =
  notAllowed
  | element EQNumeric {
      SourceLocators, NumericExpression, NumericExpression
    }
Value = IntegerValue | RealValue | BooleanValue | StringValue
DIV =
  notAllowed
  | element DIV { SourceLocators, NumericExpression, NumericExpression }
Alias =
  notAllowed
  | element Alias {
      SourceLocators,
      element NodeParameter { NCName },
      (Value | DeclaredVariable)
    }
NodeTimepointValue =
  notAllowed
  | element NodeTimepointValue {
      SourceLocators, NodeReference, NodeStateValue, Timepoint
    }
OR =
  notAllowed
  | element OR { SourceLocators, BooleanExpression* }
NENumeric =
  notAllowed
  | element NENumeric {
      SourceLocators, NumericExpression, NumericExpression
    }
SkipCondition =
  notAllowed
  | element SkipCondition { SourceLocators, BooleanExpression }
ArrayElement =
  notAllowed
  | element ArrayElement {
      SourceLocators,
      element Name { NCName },
      element Index { NumericExpression }
    }
In =
  notAllowed
  | element In { SourceLocators, (DeclareVariable | DeclareArray)+ }
StartCondition =
  notAllowed
  | element StartCondition { SourceLocators, BooleanExpression }
NodeCommandHandle = NodeCommandHandleVariable | NodeCommandHandleValue
StringValue =
  notAllowed
  | element StringValue { xsd:string }
VariableDeclarations =
  notAllowed
  | element VariableDeclarations { (DeclareVariable | DeclareArray)+ }
NodeOutcomeVariable =
  notAllowed
  | element NodeOutcomeVariable { node-reference }
ArrayRHS =
  notAllowed
  | element ArrayRHS { SourceLocators, ArrayVariable }
BooleanExpression =
  OR
  | XOR
  | AND
  | NOT
  | IsKnown
  | GT
  | GE
  | LT
  | LE
  | EQBoolean
  | EQNumeric
  | EQInternal
  | EQString
  | NEBoolean
  | NENumeric
  | NEInternal
  | NEString
  | BooleanVariable
  | BooleanValue
  | LookupGroup
  | ArrayElement
ABS =
  notAllowed
  | element ABS { SourceLocators, NumericExpression }
NodeStateVariable =
  notAllowed
  | element NodeStateVariable { node-reference }
BooleanRHS =
=======
      attribute epx { xsd:NCName }?,
      attribute NodeType {
        xsd:NMTOKEN "Empty"
        | xsd:NMTOKEN "Command"
        | xsd:NMTOKEN "LibraryNodeCall"
        | xsd:NMTOKEN "Update"
        | xsd:NMTOKEN "Assignment"
        | xsd:NMTOKEN "NodeList"
      },
      (element Comment { \string }?
       & NodeId
       & StartCondition?
       & RepeatCondition?
       & PreCondition?
       & PostCondition?
       & InvariantCondition?
       & EndCondition?
       & SkipCondition?
       & element Priority { nonNegativeInteger }?
       & Interface?
       & VariableDeclarations?
       & NodeBody?)
    }
Parameter =
  notAllowed
  | element Parameter {
      element Name { NCName }?,
      element Type { AtomicTypeValues },
      element MaxSize { nonNegativeInteger }?
    }
NodeReference = NodeId | NodeRef
NodeState = NodeStateVariable | NodeStateValue
StringRHS =
  notAllowed
  | element StringRHS { SourceLocators, StringExpression }
ArithmeticOperator = ADD | SUB | MUL | DIV | MOD | SQRT | ABS
RealVariable =
  notAllowed
  | element RealVariable { NCName }
NodeFailureVariable =
  notAllowed
  | element NodeFailureVariable { node-reference }
Pair =
  notAllowed
  | element Pair {
      element Name { NCName },
      (Value | DeclaredVariable | LookupNow)
    }
NodeCommandHandleVariable =
  notAllowed
  | element NodeCommandHandleVariable { SourceLocators, NodeId }
BooleanRHS =
  notAllowed
  | element BooleanRHS { SourceLocators, BooleanExpression }
LibraryNodeDeclaration =
  notAllowed
  | element LibraryNodeDeclaration {
      SourceLocators,
      element Name { NCName },
      Interface
    }
EQBoolean =
  notAllowed
  | element EQBoolean {
      SourceLocators, BooleanExpression, BooleanExpression
    }
NENumeric =
  notAllowed
  | element NENumeric {
      SourceLocators, NumericExpression, NumericExpression
    }
IsKnown =
  notAllowed
  | element IsKnown {
      SourceLocators,
      (DeclaredVariable
       | LookupGroup
       | NodeStateVariable
       | NodeOutcomeVariable
       | NodeTimepointValue)
    }
NodeList =
  notAllowed
  | element NodeList { Action* }
NumericComparison = GT | GE | LT | LE
ArrayVariable =
  notAllowed
  | element ArrayVariable { NCName }
In =
  notAllowed
  | element In { SourceLocators, (DeclareVariable | DeclareArray)+ }
SQRT =
  notAllowed
  | element SQRT { SourceLocators, NumericExpression }
NodeCommandHandle = NodeCommandHandleVariable | NodeCommandHandleValue
ADD =
  notAllowed
  | element ADD {
      SourceLocators,
      NumericExpression,
      NumericExpression,
      NumericExpression*
    }
Alias =
  notAllowed
  | element Alias {
      SourceLocators,
      element NodeParameter { NCName },
      (Value
       | DeclaredVariable
       | LookupGroup
       | LogicalOperator
       | Equality
       | NumericComparison
       | IsKnown
       | ArithmeticOperator
       | NodeTimepointValue
       | element ArraySize { NCName }
       | element ArrayMaxSize { NCName }
       | StringOperator)
    }
MOD =
  notAllowed
  | element MOD { SourceLocators, NumericExpression, NumericExpression }
NodeRef =
  notAllowed
  | element NodeRef {
      attribute dir {
        xsd:NMTOKEN "child"
        | xsd:NMTOKEN "sibling"
        | xsd:NMTOKEN "parent"
        | xsd:NMTOKEN "self"
      }?,
      (xsd:NCName | xsd:string "")
    }
GT =
  notAllowed
  | element GT { SourceLocators, NumericExpression, NumericExpression }
Name =
  notAllowed
  | element Name { \string }
XOR =
  notAllowed
  | element XOR { SourceLocators, BooleanExpression* }
StateDeclaration =
  notAllowed
  | element StateDeclaration {
      SourceLocators,
      element Name { NCName },
      Return,
      Parameter*
    }
DeclareArray =
  notAllowed
  | element DeclareArray {
      SourceLocators,
      element Name { NCName },
      element Type { AtomicTypeValues },
      element MaxSize { nonNegativeInteger },
      element InitialValue {
        IntegerValue+ | RealValue+ | BooleanValue+ | StringValue+
      }?
    }
Interface =
  notAllowed
  | element Interface { SourceLocators, (In? & InOut?) }
MUL =
  notAllowed
  | element MUL {
      SourceLocators,
      NumericExpression,
      NumericExpression,
      NumericExpression*
    }
\string = xsd:string
PostCondition =
  notAllowed
  | element PostCondition { SourceLocators, BooleanExpression }
Update =
  notAllowed
  | element Update { SourceLocators, Pair* }
NodeOutcome = NodeOutcomeVariable | NodeOutcomeValue
nonNegativeInteger = xsd:nonNegativeInteger
StringExpression =
  StringVariable
  | StringValue
  | StringOperator
  | LookupGroup
  | ArrayElement
LookupRHS =
  notAllowed
  | element LookupRHS { SourceLocators, LookupGroup }
NEString =
  notAllowed
  | element NEString {
      SourceLocators, StringExpression, StringExpression
    }
DeclaredVariable =
  IntegerVariable
  | RealVariable
  | BooleanVariable
  | StringVariable
  | ArrayVariable
  | ArrayElement
SkipCondition =
  notAllowed
  | element SkipCondition { SourceLocators, BooleanExpression }
InOut =
>>>>>>> d53ba82d
  notAllowed
  | element InOut { SourceLocators, (DeclareVariable | DeclareArray)+ }
EQString =
  notAllowed
  | element EQString {
      SourceLocators, StringExpression, StringExpression
    }
<<<<<<< HEAD
PreCondition =
  notAllowed
  | element PreCondition { SourceLocators, BooleanExpression }
AND =
  notAllowed
  | element AND { SourceLocators, BooleanExpression* }
NEBoolean =
  notAllowed
  | element NEBoolean {
      SourceLocators, BooleanExpression, BooleanExpression
    }
NodeFailureVariable =
  notAllowed
  | element NodeFailureVariable { node-reference }
BooleanVariable =
  notAllowed
  | element BooleanVariable { NCName }
node-reference = (SourceLocators, NodeReference), empty
RealVariable =
  notAllowed
  | element RealVariable { NCName }
=======
StartCondition =
  notAllowed
  | element StartCondition { SourceLocators, BooleanExpression }
Timepoint =
  notAllowed
  | element Timepoint { xsd:NMTOKEN "START" | xsd:NMTOKEN "END" }
NodeTimepointValue =
  notAllowed
  | element NodeTimepointValue {
      SourceLocators, NodeReference, NodeStateValue, Timepoint
    }
VariableDeclarations =
  notAllowed
  | element VariableDeclarations { (DeclareVariable | DeclareArray)+ }
Value = IntegerValue | RealValue | BooleanValue | StringValue
SUB =
  notAllowed
  | element SUB { SourceLocators, NumericExpression, NumericExpression }
LookupNow =
  notAllowed
  | element LookupNow { SourceLocators, Name, Arguments? }
StringOperator = Concat
NodeFailureValue =
  notAllowed
  | element NodeFailureValue {
      xsd:NMTOKEN "INVARIANT_CONDITION_FAILED"
      | xsd:NMTOKEN "PRE_CONDITION_FAILED"
      | xsd:NMTOKEN "POST_CONDITION_FAILED"
      | xsd:NMTOKEN "PARENT_FAILED"
    }
PreCondition =
  notAllowed
  | element PreCondition { SourceLocators, BooleanExpression }
ArrayRHS =
  notAllowed
  | element ArrayRHS { SourceLocators, ArrayVariable }
LookupOnChange =
  notAllowed
  | element LookupOnChange {
      SourceLocators, Name, Tolerance?, Arguments?
    }
NodeOutcomeValue =
  notAllowed
  | element NodeOutcomeValue {
      xsd:NMTOKEN "SUCCESS"
      | xsd:NMTOKEN "SKIPPED"
      | xsd:NMTOKEN "FAILURE"
    }
NEInternal =
  notAllowed
  | element NEInternal {
      SourceLocators,
      ((NodeState, NodeState)
       | (NodeOutcome, NodeOutcome)
       | (NodeFailure, NodeFailure)
       | (NodeCommandHandle, NodeCommandHandle))
    }
StringVariable =
  notAllowed
  | element StringVariable { NCName }
node-reference = NodeReference, empty
BooleanVariable =
  notAllowed
  | element BooleanVariable { NCName }
>>>>>>> d53ba82d
EndCondition =
  notAllowed
  | element EndCondition { SourceLocators, BooleanExpression }
GlobalDeclarations =
  notAllowed
  | element GlobalDeclarations {
      SourceLocators,
      (CommandDeclaration
       | empty
       | StateDeclaration
       | LibraryNodeDeclaration
       | element TimeScalingUnitsSubunits { xsd:integer })+
    }
<<<<<<< HEAD
=======
Tolerance =
  notAllowed
  | element Tolerance { RealValue | RealVariable }
>>>>>>> d53ba82d
PlexilPlanAttributes = 
  notAllowed
  | attribute xsi:* { xsd:anyURI }*<|MERGE_RESOLUTION|>--- conflicted
+++ resolved
@@ -104,59 +104,6 @@
   | DIV
   | LE
   | NodeFailureValue
-<<<<<<< HEAD
-DeclaredVariable =
-  IntegerVariable
-  | RealVariable
-  | BooleanVariable
-  | StringVariable
-  | ArrayVariable
-  | ArrayElement
-NodeId =
-  notAllowed
-  | element NodeId { NCName }
-Name =
-  notAllowed
-  | element Name { \string }
-LibraryNodeCall =
-  notAllowed
-  | element LibraryNodeCall {
-      SourceLocators,
-      NodeId,
-      element RenameNodeId { NCName }?,
-      Alias*
-    }
-SourceLocators =
-  attribute ColNo { xsd:integer }?,
-  attribute LineNo { xsd:integer }?,
-  attribute FileName { xsd:string }?
-NodeBody =
-  notAllowed
-  | element NodeBody {
-      NodeList
-      | Command
-      | Assignment
-      | Update
-      | Request
-      | LibraryNodeCall
-    }
-RepeatCondition =
-  notAllowed
-  | element RepeatCondition { SourceLocators, BooleanExpression }
-\string = xsd:string
-GE =
-  notAllowed
-  | element GE { SourceLocators, NumericExpression, NumericExpression }
-NodeFailure = NodeFailureVariable | NodeFailureValue
-EQString =
-  notAllowed
-  | element EQString {
-      SourceLocators, StringExpression, StringExpression
-    }
-BooleanValue =
-  notAllowed
-  | element BooleanValue { xsd:boolean }
-=======
 NodeId =
   notAllowed
   | element NodeId { NCName }
@@ -169,7 +116,6 @@
        | StringExpression
        | ArrayVariable)+
     }
->>>>>>> d53ba82d
 EQInternal =
   notAllowed
   | element EQInternal {
@@ -179,34 +125,6 @@
        | (NodeFailure, NodeFailure)
        | (NodeCommandHandle, NodeCommandHandle))
     }
-<<<<<<< HEAD
-StringRHS =
-  notAllowed
-  | element StringRHS { SourceLocators, StringExpression }
-SUB =
-  notAllowed
-  | element SUB { SourceLocators, NumericExpression, NumericExpression }
-Concat =
-  notAllowed
-  | element Concat { SourceLocators, StringExpression* }
-LT =
-  notAllowed
-  | element LT { SourceLocators, NumericExpression, NumericExpression }
-NodeFailureValue =
-  notAllowed
-  | element NodeFailureValue {
-      xsd:NMTOKEN "INVARIANT_CONDITION_FAILED"
-      | xsd:NMTOKEN "PRE_CONDITION_FAILED"
-      | xsd:NMTOKEN "POST_CONDITION_FAILED"
-      | xsd:NMTOKEN "PARENT_FAILED"
-    }
-EQBoolean =
-  notAllowed
-  | element EQBoolean {
-      SourceLocators, BooleanExpression, BooleanExpression
-    }
-NodeOutcomeValue =
-=======
 SourceLocators =
   attribute ColNo { xsd:integer }?,
   attribute LineNo { xsd:integer }?,
@@ -269,54 +187,6 @@
   | element AND { SourceLocators, BooleanExpression* }
 NodeFailure = NodeFailureVariable | NodeFailureValue
 NodeStateValue =
->>>>>>> d53ba82d
-  notAllowed
-  | element NodeOutcomeValue {
-      xsd:NMTOKEN "SUCCESS"
-      | xsd:NMTOKEN "SKIPPED"
-      | xsd:NMTOKEN "FAILURE"
-    }
-<<<<<<< HEAD
-NumericExpression =
-  ADD
-  | SUB
-  | MUL
-  | DIV
-  | MOD
-  | SQRT
-  | ABS
-  | IntegerVariable
-  | RealVariable
-  | IntegerValue
-  | RealValue
-  | LookupGroup
-  | NodeTimepointValue
-  | (notAllowed
-     | element ArraySize { NCName })
-  | (notAllowed
-     | element ArrayMaxSize { NCName })
-  | ArrayElement
-Resource =
-=======
-GE =
-  notAllowed
-  | element GE { SourceLocators, NumericExpression, NumericExpression }
-IntegerVariable =
-  notAllowed
-  | element IntegerVariable { NCName }
-ArrayElement =
->>>>>>> d53ba82d
-  notAllowed
-  | element ArrayElement {
-      SourceLocators,
-      element Name { NCName },
-      element Index { NumericExpression }
-    }
-<<<<<<< HEAD
-ArrayVariable =
-  notAllowed
-  | element ArrayVariable { NCName }
-NodeStateValue =
   notAllowed
   | element NodeStateValue {
       xsd:NMTOKEN "ITERATION_ENDED"
@@ -327,26 +197,30 @@
       | xsd:NMTOKEN "FAILING"
       | xsd:NMTOKEN "FINISHED"
     }
-NodeOutcome = NodeOutcomeVariable | NodeOutcomeValue
-=======
+GE =
+  notAllowed
+  | element GE { SourceLocators, NumericExpression, NumericExpression }
+IntegerVariable =
+  notAllowed
+  | element IntegerVariable { NCName }
+ArrayElement =
+  notAllowed
+  | element ArrayElement {
+      SourceLocators,
+      element Name { NCName },
+      element Index { NumericExpression }
+    }
 OR =
   notAllowed
   | element OR { SourceLocators, BooleanExpression* }
->>>>>>> d53ba82d
 AtomicTypeValues =
   xsd:NMTOKEN "Real"
   | xsd:NMTOKEN "String"
   | xsd:NMTOKEN "Boolean"
   | xsd:NMTOKEN "Integer"
-<<<<<<< HEAD
-LookupNow =
-  notAllowed
-  | element LookupNow { SourceLocators, Name, Arguments? }
-=======
 NumericRHS =
   notAllowed
   | element NumericRHS { SourceLocators, NumericExpression }
->>>>>>> d53ba82d
 CommandDeclaration =
   notAllowed
   | element CommandDeclaration {
@@ -361,12 +235,6 @@
   | element Command {
       SourceLocators, ResourceList?, DeclaredVariable?, Name, Arguments?
     }
-<<<<<<< HEAD
-nonNegativeInteger = xsd:nonNegativeInteger
-NodeCommandHandleVariable =
-  notAllowed
-  | element NodeCommandHandleVariable { SourceLocators, NodeId }
-=======
 LookupGroup = LookupOnChange | LookupNow
 NodeCommandHandleValue =
   notAllowed
@@ -380,7 +248,6 @@
       | xsd:NMTOKEN "COMMAND_DENIED"
       | xsd:NMTOKEN "COMMAND_RCVD_BY_SYSTEM"
     }
->>>>>>> d53ba82d
 Assignment =
   notAllowed
   | element Assignment {
@@ -390,188 +257,6 @@
     }
 Action = Node
 ResourceList =
-<<<<<<< HEAD
-  notAllowed
-  | element ResourceList { SourceLocators, Resource* }
-Request =
-  notAllowed
-  | element Request { SourceLocators, NodeId?, Pair* }
-Return =
-  notAllowed
-  | element Return {
-      element Name { NCName }?,
-      element Type { AtomicTypeValues },
-      element MaxSize { nonNegativeInteger }?
-    }
-NCName = xsd:NCName
-Tolerance =
-  notAllowed
-  | element Tolerance { RealValue | RealVariable }
-RealValue =
-  notAllowed
-  | element RealValue { xsd:double }
-XOR =
-  notAllowed
-  | element XOR { SourceLocators, BooleanExpression* }
-InvariantCondition =
-  notAllowed
-  | element InvariantCondition { SourceLocators, BooleanExpression }
-IntegerValue =
-  notAllowed
-  | element IntegerValue { xsd:integer }
-DeclareArray =
-  notAllowed
-  | element DeclareArray {
-      SourceLocators,
-      element Name { NCName },
-      element Type { AtomicTypeValues },
-      element MaxSize { nonNegativeInteger },
-      element InitialValue {
-        IntegerValue+ | RealValue+ | BooleanValue+ | StringValue+
-      }?
-    }
-Node =
-  notAllowed
-  | element Node {
-      SourceLocators,
-      attribute epx { xsd:NCName }?,
-      attribute NodeType {
-        xsd:NMTOKEN "Empty"
-        | xsd:NMTOKEN "Command"
-        | xsd:NMTOKEN "LibraryNodeCall"
-        | xsd:NMTOKEN "Update"
-        | xsd:NMTOKEN "Assignment"
-        | xsd:NMTOKEN "Request"
-        | xsd:NMTOKEN "NodeList"
-      },
-      (element Comment { \string }?
-       & NodeId
-       & StartCondition?
-       & RepeatCondition?
-       & PreCondition?
-       & PostCondition?
-       & InvariantCondition?
-       & EndCondition?
-       & SkipCondition?
-       & element Priority { nonNegativeInteger }?
-       & Interface?
-       & VariableDeclarations?
-       & NodeBody?)
-    }
-NodeReference = NodeId | NodeRef
-Parameter =
-  notAllowed
-  | element Parameter {
-      element Name { NCName }?,
-      element Type { AtomicTypeValues },
-      element MaxSize { nonNegativeInteger }?
-    }
-IsKnown =
-  notAllowed
-  | element IsKnown {
-      SourceLocators,
-      (DeclaredVariable
-       | LookupGroup
-       | NodeStateVariable
-       | NodeOutcomeVariable
-       | NodeTimepointValue)
-    }
-ADD =
-  notAllowed
-  | element ADD {
-      SourceLocators,
-      NumericExpression,
-      NumericExpression,
-      NumericExpression*
-    }
-GT =
-  notAllowed
-  | element GT { SourceLocators, NumericExpression, NumericExpression }
-MUL =
-  notAllowed
-  | element MUL {
-      SourceLocators,
-      NumericExpression,
-      NumericExpression,
-      NumericExpression*
-    }
-IntegerVariable =
-  notAllowed
-  | element IntegerVariable { NCName }
-NOT =
-  notAllowed
-  | element NOT { SourceLocators, BooleanExpression }
-LookupOnChange =
-  notAllowed
-  | element LookupOnChange {
-      SourceLocators, Name, Tolerance?, Arguments?
-    }
-Pair =
-  notAllowed
-  | element Pair {
-      element Name { NCName },
-      (Value | DeclaredVariable | LookupNow)
-    }
-StringExpression =
-  StringVariable | StringValue | Concat | LookupGroup | ArrayElement
-Timepoint =
-  notAllowed
-  | element Timepoint { xsd:NMTOKEN "START" | xsd:NMTOKEN "END" }
-LibraryNodeDeclaration =
-  notAllowed
-  | element LibraryNodeDeclaration {
-      SourceLocators,
-      element Name { NCName },
-      Interface
-    }
-NodeList =
-  notAllowed
-  | element NodeList { Action* }
-LookupGroup = LookupOnChange | LookupNow
-StringVariable =
-  notAllowed
-  | element StringVariable { NCName }
-NumericRHS =
-  notAllowed
-  | element NumericRHS { SourceLocators, NumericExpression }
-SQRT =
-  notAllowed
-  | element SQRT { SourceLocators, NumericExpression }
-NodeRef =
-  notAllowed
-  | element NodeRef {
-      attribute dir {
-        xsd:NMTOKEN "child"
-        | xsd:NMTOKEN "sibling"
-        | xsd:NMTOKEN "parent"
-        | xsd:NMTOKEN "self"
-      }?,
-      (xsd:NCName | xsd:string "")
-    }
-NEString =
-  notAllowed
-  | element NEString {
-      SourceLocators, StringExpression, StringExpression
-    }
-StateDeclaration =
-  notAllowed
-  | element StateDeclaration {
-      SourceLocators,
-      element Name { NCName },
-      Return,
-      Parameter*
-    }
-NEInternal =
-  notAllowed
-  | element NEInternal {
-      SourceLocators,
-      ((NodeState, NodeState)
-       | (NodeOutcome, NodeOutcome)
-       | (NodeFailure, NodeFailure)
-       | (NodeCommandHandle, NodeCommandHandle))
-    }
-DeclareVariable =
-=======
   notAllowed
   | element ResourceList { SourceLocators, Resource* }
 Concat =
@@ -599,35 +284,12 @@
      | element ArrayMaxSize { NCName })
   | ArrayElement
 Return =
->>>>>>> d53ba82d
   notAllowed
   | element Return {
       element Name { NCName }?,
       element Type { AtomicTypeValues },
       element MaxSize { nonNegativeInteger }?
     }
-<<<<<<< HEAD
-Interface =
-  notAllowed
-  | element Interface { SourceLocators, (In? & InOut?) }
-LE =
-  notAllowed
-  | element LE { SourceLocators, NumericExpression, NumericExpression }
-NodeState = NodeStateVariable | NodeStateValue
-LookupRHS =
-  notAllowed
-  | element LookupRHS { SourceLocators, LookupGroup }
-MOD =
-  notAllowed
-  | element MOD { SourceLocators, NumericExpression, NumericExpression }
-PostCondition =
-  notAllowed
-  | element PostCondition { SourceLocators, BooleanExpression }
-InOut =
-  notAllowed
-  | element InOut { SourceLocators, (DeclareVariable | DeclareArray)+ }
-Arguments =
-=======
 DIV =
   notAllowed
   | element DIV { SourceLocators, NumericExpression, NumericExpression }
@@ -668,107 +330,9 @@
        & element ResourceReleaseAtTermination { BooleanExpression }?)
     }
 Node =
->>>>>>> d53ba82d
-  notAllowed
-  | element Arguments {
-      SourceLocators,
-<<<<<<< HEAD
-      (BooleanExpression
-       | NumericExpression
-       | StringExpression
-       | ArrayVariable)+
-    }
-Update =
-  notAllowed
-  | element Update { SourceLocators, Pair* }
-EQNumeric =
-  notAllowed
-  | element EQNumeric {
-      SourceLocators, NumericExpression, NumericExpression
-    }
-Value = IntegerValue | RealValue | BooleanValue | StringValue
-DIV =
-  notAllowed
-  | element DIV { SourceLocators, NumericExpression, NumericExpression }
-Alias =
-  notAllowed
-  | element Alias {
-      SourceLocators,
-      element NodeParameter { NCName },
-      (Value | DeclaredVariable)
-    }
-NodeTimepointValue =
-  notAllowed
-  | element NodeTimepointValue {
-      SourceLocators, NodeReference, NodeStateValue, Timepoint
-    }
-OR =
-  notAllowed
-  | element OR { SourceLocators, BooleanExpression* }
-NENumeric =
-  notAllowed
-  | element NENumeric {
-      SourceLocators, NumericExpression, NumericExpression
-    }
-SkipCondition =
-  notAllowed
-  | element SkipCondition { SourceLocators, BooleanExpression }
-ArrayElement =
-  notAllowed
-  | element ArrayElement {
-      SourceLocators,
-      element Name { NCName },
-      element Index { NumericExpression }
-    }
-In =
-  notAllowed
-  | element In { SourceLocators, (DeclareVariable | DeclareArray)+ }
-StartCondition =
-  notAllowed
-  | element StartCondition { SourceLocators, BooleanExpression }
-NodeCommandHandle = NodeCommandHandleVariable | NodeCommandHandleValue
-StringValue =
-  notAllowed
-  | element StringValue { xsd:string }
-VariableDeclarations =
-  notAllowed
-  | element VariableDeclarations { (DeclareVariable | DeclareArray)+ }
-NodeOutcomeVariable =
-  notAllowed
-  | element NodeOutcomeVariable { node-reference }
-ArrayRHS =
-  notAllowed
-  | element ArrayRHS { SourceLocators, ArrayVariable }
-BooleanExpression =
-  OR
-  | XOR
-  | AND
-  | NOT
-  | IsKnown
-  | GT
-  | GE
-  | LT
-  | LE
-  | EQBoolean
-  | EQNumeric
-  | EQInternal
-  | EQString
-  | NEBoolean
-  | NENumeric
-  | NEInternal
-  | NEString
-  | BooleanVariable
-  | BooleanValue
-  | LookupGroup
-  | ArrayElement
-ABS =
-  notAllowed
-  | element ABS { SourceLocators, NumericExpression }
-NodeStateVariable =
-  notAllowed
-  | element NodeStateVariable { node-reference }
-BooleanRHS =
-=======
+  notAllowed
+  | element Node {
+      SourceLocators,
       attribute epx { xsd:NCName }?,
       attribute NodeType {
         xsd:NMTOKEN "Empty"
@@ -977,7 +541,6 @@
   notAllowed
   | element SkipCondition { SourceLocators, BooleanExpression }
 InOut =
->>>>>>> d53ba82d
   notAllowed
   | element InOut { SourceLocators, (DeclareVariable | DeclareArray)+ }
 EQString =
@@ -985,29 +548,6 @@
   | element EQString {
       SourceLocators, StringExpression, StringExpression
     }
-<<<<<<< HEAD
-PreCondition =
-  notAllowed
-  | element PreCondition { SourceLocators, BooleanExpression }
-AND =
-  notAllowed
-  | element AND { SourceLocators, BooleanExpression* }
-NEBoolean =
-  notAllowed
-  | element NEBoolean {
-      SourceLocators, BooleanExpression, BooleanExpression
-    }
-NodeFailureVariable =
-  notAllowed
-  | element NodeFailureVariable { node-reference }
-BooleanVariable =
-  notAllowed
-  | element BooleanVariable { NCName }
-node-reference = (SourceLocators, NodeReference), empty
-RealVariable =
-  notAllowed
-  | element RealVariable { NCName }
-=======
 StartCondition =
   notAllowed
   | element StartCondition { SourceLocators, BooleanExpression }
@@ -1072,7 +612,6 @@
 BooleanVariable =
   notAllowed
   | element BooleanVariable { NCName }
->>>>>>> d53ba82d
 EndCondition =
   notAllowed
   | element EndCondition { SourceLocators, BooleanExpression }
@@ -1086,12 +625,9 @@
        | LibraryNodeDeclaration
        | element TimeScalingUnitsSubunits { xsd:integer })+
     }
-<<<<<<< HEAD
-=======
 Tolerance =
   notAllowed
   | element Tolerance { RealValue | RealVariable }
->>>>>>> d53ba82d
 PlexilPlanAttributes = 
   notAllowed
   | attribute xsi:* { xsd:anyURI }*