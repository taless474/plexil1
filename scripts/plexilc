#!/bin/sh
# Generalized compiler driver for Plexil source files

# Copyright (c) 2006-2021, Universities Space Research Association (USRA).
# All rights reserved.
#
# Redistribution and use in source and binary forms, with or without
# modification, are permitted provided that the following conditions are met:
#     * Redistributions of source code must retain the above copyright
#       notice, this list of conditions and the following disclaimer.
#     * Redistributions in binary form must reproduce the above copyright
#       notice, this list of conditions and the following disclaimer in the
#       documentation and/or other materials provided with the distribution.
#     * Neither the name of the Universities Space Research Association nor the
#       names of its contributors may be used to endorse or promote products
#       derived from this software without specific prior written permission.
#
# THIS SOFTWARE IS PROVIDED BY USRA ``AS IS'' AND ANY EXPRESS OR IMPLIED
# WARRANTIES, INCLUDING, BUT NOT LIMITED TO, THE IMPLIED WARRANTIES OF
# MERCHANTABILITY AND FITNESS FOR A PARTICULAR PURPOSE ARE
# DISCLAIMED. IN NO EVENT SHALL USRA BE LIABLE FOR ANY DIRECT, INDIRECT,
# INCIDENTAL, SPECIAL, EXEMPLARY, OR CONSEQUENTIAL DAMAGES (INCLUDING,
# BUT NOT LIMITED TO, PROCUREMENT OF SUBSTITUTE GOODS OR SERVICES; LOSS
# OF USE, DATA, OR PROFITS; OR BUSINESS INTERRUPTION) HOWEVER CAUSED AND
# ON ANY THEORY OF LIABILITY, WHETHER IN CONTRACT, STRICT LIABILITY, OR
# TORT (INCLUDING NEGLIGENCE OR OTHERWISE) ARISING IN ANY WAY OUT OF THE
# USE OF THIS SOFTWARE, EVEN IF ADVISED OF THE POSSIBILITY OF SUCH DAMAGE.

#
# Usage:
#    plexilc [options] <source-file>
#
#  The type of source file given is partly identified by its extension:
#
#    Standard Plexil plans        : .plp, .ple
#    Extended Plexil (XML) plans  : .epx
#    Plexilisp plans and scripts  : .pli
#    Plexil simulator scripts     : .pst
#
#  The default (and required) output file extensions are:
#
#    Plexil plans (XML)           : .plx
#    Plexil scripts (XML)         : .psx
#

usage ()
{
<<<<<<< HEAD
    echo "Usage: $0 [options] <source-file>"
    echo ' Compile a Plexil plan or simulator script to XML'
    echo 'Options:'
    echo '  -h, -help, --help       Print this help and exit'
    echo '  -v, -version            Print translator version and exit'
    echo '  -c, -check              Run static checker on output'
    echo '                          (plan files only)'
    echo '  -d, -debug              Print debug information to stderr'
    echo '                          (.plp, .ple files only)'
    echo '  -o, -output <outfile>   Write translator output to <outfile>'
    echo '                          (ignored for .pli files)'
    echo '  -q, -quiet              Parse files quietly'
    echo '  -I <directory>          Include directory'
    echo '                          (.plp files only)'
    echo 'Not all options are supported for all file formats.'
    echo
    echo 'Recognized extensions are:'
    echo '  .epx - Extended Plexil XML plan'
    echo '  .ple - Plexil plan'
    echo '  .plp - Plexil plan with preprocessing'
    echo '  .pli - Plexilisp plan or simulation script'
    echo '  .pst - Plexilscript simulation script'
=======
    cat <<EOF
Usage: $(basename "$0") [options] file...
  Compile Plexil plans or simulator scripts to XML
 Options for information:
  -h, -help, --help                Print this help and exit
  -v, -version                     Print translator version and exit
 Options for all file types:
  -q, -quiet                       Parse files quietly
  -o, -output <outfile>            Write translator output to <outfile>
                                    (only allowed when compiling a single file)
  -O, -output-directory <outdir>   Write translator output files to <outdir>
  -e, -exit-on-failure             If compilation of any file fails,
                                    exit immediately
 Options for plan files:
  -c, -check                       Run static checker on output
  -d, -debug                       Print compiler debug information to stderr
                                    (.plp, .ple files only)
  -k, -keep-epx                    Retain intermediate Extended PLEXIL file
                                    (.plp, .ple files only)
  -p, -pretty-print                Generate XML formatted for readability
                                    (.plp, .ple files only)
  -I <directory>                   Include directory
                                    (.plp files only)
Not all options are supported for all file formats.

Recognized extensions are:
  .epx - Extended PLEXIL XML plan
  .ple - Standard PLEXIL plan
  .plp - Standard PLEXIL plan with preprocessing
  .pli - Plexilisp plan or simulation script
  .pst - Plexilscript simulation script
EOF
>>>>>>> 445f5b01
}

if [ -z "$PLEXIL_HOME" ]
then
    # Attempt to guess location of this script (but don't try too hard)
    PLEXILC_SCRIPT_DIR="$( cd "$(dirname "$(command -v "$0")")" && pwd -P )"
    if [ "scripts" = "$(basename "$PLEXILC_SCRIPT_DIR")" ]
    then
        export PLEXIL_HOME="$(dirname "$PLEXILC_SCRIPT_DIR")"
    fi
    unset PLEXILC_SCRIPT_DIR
fi

if [ -z "$PLEXIL_HOME" ]
then
    echo 'Error: Please set environment variable PLEXIL_HOME' >&2
    echo "to the full pathname of your 'plexil' or 'trunk' directory." >&2
    exit 1
fi

# Prefer JAVA_HOME if spec'd
if [ -n "$JAVA_HOME" ]
then
    JAVA="$JAVA_HOME"/bin/java
    if [ ! -e "$JAVA" ]
    then
        echo "Error: no Java runtime found at $JAVA_HOME" >&2
        echo 'Please set JAVA_HOME to an existing Java runtime,' >&2
        echo 'or install a Java runtime environment.' >&2
        exit 1
    fi
<<<<<<< HEAD
    # shellcheck source=plexil-setup.sh
    . "$PLEXIL_HOME"/scripts/plexil-setup.sh
}
=======
else
    JAVA="$(command -v java)"
    if [ -z "$JAVA" ]
    then
        echo "Error: no Java runtime in path $PATH" >&2
        echo 'Either set PATH to include a Java runtime,' >&2
        echo 'set JAVA_HOME to a Java runtime,' >&2
        echo 'or install a Java runtime environment.' >&2
        exit 1
    fi
fi
>>>>>>> 445f5b01

#
# Jar file locations
#

JARS_DIR="$PLEXIL_HOME"/jars
# Plexilscript
PLEXILSCRIPT_JAR="$JARS_DIR"/plexilscript.jar
ANTLR2_JAR="$JARS_DIR"/antlr.jar
# Standard PLEXIL
PLEXIL_COMPILER_JAR="$JARS_DIR"/PlexilCompiler.jar
ANTLR3_JAR="$JARS_DIR"/antlr-3.5.2-complete-no-st3.jar
SAXON_JAR="$JARS_DIR"/saxon9he.jar

# Commands to execute
plexil_checker="$PLEXIL_HOME"/scripts/checkPlexil

# If a file name has a leading hyphen, put a ./ in front of it
# so it doesn't get interpreted as an option.
# $1: the file name to be safed
safe_name()
{
    if [ "$1" != "${1#-}" ]  # ${1#-} = $1 with '-' as a prefix removed
    then
<<<<<<< HEAD
        printf '%s\n' "$output"
        return
=======
        printf './%s' "$1"
    else
        printf '%s' "$1"
>>>>>>> 445f5b01
    fi
}

<<<<<<< HEAD
    in_ext="$(expr "$1" : '.*\.\([a-z][a-z][a-z]\)$')"
    case "$in_ext" in
        ( ple | pli | plp | epx )
        echo "$1" | sed -e "s/$in_ext$/plx/"
        ;;

        pst )
            echo "$1" | sed -e "s/$in_ext$/psx/"
            ;;
        * )
            echo "Unrecognized filename extension \"$in_ext\" for $1" >&2
            echo 'Supported extensions are: epx ple pli plp pst' >&2
            exit 1
            ;;
    esac
}

check_env

JARS_DIR="$PLEXIL_HOME"/jars
ANTLR_RUNTIME_JAR=antlr-3.5.2-complete-no-st3.jar
JAVA=java
if [ -n "$JAVA_HOME" ]
then
    JAVA="$JAVA_HOME"/bin/java
fi

# Commands to execute
plexil_checker="$PLEXIL_HOME/scripts/checkDecls"

std_plexil_compiler()
{
    "$JAVA" -classpath "$JARS_DIR/PlexilCompiler.jar:$JARS_DIR/$ANTLR_RUNTIME_JAR:$JARS_DIR/nanoxml.jar:$JARS_DIR/saxon.jar" plexil.Compiler "$@"
}

=======
# Prints a safe display name (i.e. one lacking control characters)
# for the file name.
# $1: the file name to display safely
display_name()
{
    printf "'%s'\n" "$1" | LC_ALL=POSIX tr -d '[:cntrl:]'
}

# Run the Standard PLEXIL compile on the given source file,
# with output to the given output file.
# $1: The source file
# $2: Where to put the result
std_plexil_compiler()
{
    "$JAVA" -classpath "$PLEXIL_COMPILER_JAR:$ANTLR3_JAR:$SAXON_JAR" plexil.Compiler \
            ${debug:+-d} ${keep_epx:+-w} ${pretty_print:+-p} -o "$2" "$1"
}

# Compile a .ple file
# $1: the file to compile
# $2: Where to put the result
>>>>>>> 445f5b01
compile_std_plexil()
{
    # Plexil plan
    if [ ! -r "$PLEXIL_COMPILER_JAR" ]
    then
        cat >&2 <<EOF
Fatal error: the Standard PLEXIL compiler has not been built.
To build it:
  \$ cd "${PLEXIL_HOME}/compilers/plexil"
  \$ ant
Aborting.
EOF
        exit 1
    fi

<<<<<<< HEAD
    output="$(generate_output_fname "$1")"

    if [ -n "$quiet" ]
    then
        # shellcheck disable=SC2086
        std_plexil_compiler $options -o "$output" "$1" > /dev/null 2>&1
    else 
        # shellcheck disable=SC2086
        std_plexil_compiler $options -o "$output" "$1"
=======
    if [ -n "$quiet" ]
    then
        std_plexil_compiler "$1" "$2" > /dev/null 2>&1
    else 
        std_plexil_compiler "$1" "$2"
>>>>>>> 445f5b01
    fi
    local status=$?
    if [ $status -ne 0 ]
    then
        echo "Error: Standard PLEXIL compilation of $(display_name "$1") failed." >&2
        if [ -n "$exit_on_fail" ]
        then
            exit $status
        fi
    fi
    return $status
}

# Perform the compilation of a Plexilisp source file.
# $1: the file to compile
plexilisp_compiler()
{
    "$EMACS" --batch --no-site-file --load "$PLEXIL_HOME"/compilers/plexilisp/plexil.el "$1" \
             --eval '(plexil)'
}

# Create the output filename for the file being compiled
# $1: the file being compiled
generate_output_fname()
{
    in_ext="$(expr "$1" : '.*\.\([a-z][a-z][a-z]\)$')"
    case "$in_ext" in
        ple | pli | plp | epx )
            echo "$1" | sed -e "s/$in_ext$/plx/"
            ;;

        pst )
            echo "$1" | sed -e "s/$in_ext$/psx/"
            ;;
        * )
            echo "Error: Unrecognized extension \"$in_ext\" for $(display_name "$1")" >&2
            echo 'Supported extensions are: epx ple pli plp pst' >&2
            if [ -n "${exit_on_fail}" ]
            then
                exit 1
            fi
            ;;
    esac
}

# Compile a .pli file
# $1: the file to compile
# $2: Where to put the result
compile_plexilisp()
{
    # Plexilisp plan/script
    EMACS="${EMACS-"$(command -v emacs)"}"
    if [ ! -x "$EMACS" ]
    then
        echo 'Fatal error: Emacs executable not found. Cannot compile Plexilisp.' >&2
        exit 1
    fi

    if [ -n "$quiet" ]
    then
<<<<<<< HEAD
        emacs --batch --no-site-file --load "$PLEXIL_HOME"/compilers/plexilisp/plexil.el "$1" --eval '(plexil)' > /dev/null 2>&1
    else
        emacs --batch --no-site-file --load "$PLEXIL_HOME"/compilers/plexilisp/plexil.el "$1" --eval '(plexil)'
=======
        plexilisp_compiler "$1" > /dev/null 2>&1
    else
        plexilisp_compiler "$1"
>>>>>>> 445f5b01
    fi

    # Translator can fail silently without producing a .plx file.
    # If translator generates a plan, move it to the desired location.
    local actual_output="$(generate_output_fname "$1")"
    if [ ! -r "$actual_output" ]
    then
<<<<<<< HEAD
        echo 'Warning: -o/-output option is ignored for Plexilisp'
        output=""
    fi

    # If plexilisp generates a plan, we can check it.
    output="$(generate_output_fname "$1")"
    if [ -r "$output" ] && [ -n "$check" ]
=======
        echo "Error: Plexilisp translation of $(display_name "$1") failed." >&2
        if [ -n "$exit_on_fail" ]
        then
            exit 1
        else
            return 1
        fi
    fi

    if [ "$2" != "$actual_output" ]
>>>>>>> 445f5b01
    then
        /bin/mv "$actual_output" "$2"
    fi

    # Delete turds left behind by Plexilisp translator
    local turd_base="$(echo "$1" | sed -e 's|.pli$|.epx|')"
    /bin/rm -f "$turd_base" "$turd_base".last
    return 0
}

# Compile a .epx file
# $1: the file to compile
# $2: Where to put the result
compile_ext_plexil()
{
    # Extended Plexil XML plan
<<<<<<< HEAD
    output="$(generate_output_fname "$1")"
    "$PLEXIL_HOME"/scripts/eplexil "$1" "$output"
    status=$?
=======
    "$PLEXIL_HOME"/scripts/eplexil "$1" "$2"
    local status=$?
>>>>>>> 445f5b01
    if [ $status -ne 0 ]
    then
        echo "Error: Extended Plexil translation of $(display_name "$1") failed." >&2
        if [ -n "$exit_on_fail" ]
        then
            exit $status
        fi
    fi
    return $status
}

# Compile a .pst file
# $1: the file to compile
# $2: Where to put the result
compile_plexilscript()
{
    # Plexilscript
<<<<<<< HEAD
    output=$(generate_output_fname "$1")
    "$JAVA" -classpath "$JARS_DIR/plexilscript.jar:$JARS_DIR/antlr.jar" plexilscript.PlexilScriptParse < "$1" > "$output"
    status=$?
=======
    if [ ! -r "$PLEXILSCRIPT_JAR" ]
    then
        cat >&2 <<EOF
Fatal error: the Plexilscript compiler has not been built.
To build it:
  \$ cd "${PLEXIL_HOME}/compilers/plexilscript"
  \$ ant
Aborting.
EOF
        exit 1
    fi

    "$JAVA" -classpath "$PLEXILSCRIPT_JAR:$ANTLR2_JAR" plexilscript.PlexilScriptParse < "$1" > "$2"
    local status=$?
>>>>>>> 445f5b01
    if [ $status -ne 0 ]
    then
        echo "Error: compilation of $(display_name "$1") failed." >&2
        if [ -n "$exit_on_fail" ]
        then
            exit $status
        fi
    fi
    return $status
}

# Compile a .plp file
# $1: the file to compile
# $2: Where to put the result
compile_plp()
{
    # Standard Plexil w/ preprocessing
<<<<<<< HEAD
    ple_fname="$(echo "$1" | sed -e 's|.plp$|.ple|')"
    # shellcheck disable=SC2086
    "$PLEXIL_HOME"/scripts/plexilpp $pp_args -o "$ple_fname" "$1"
    status=$?
=======

    # Where to put the intermediate file
    local ple_fname="$(echo "$1" | sed -e 's|.plp$|.ple|')"

    # shellcheck disable=SC2086
    "$PLEXIL_HOME"/scripts/plexilpp $pp_args -o "$ple_fname" "$1"
    local status=$?
>>>>>>> 445f5b01
    if [ $status -ne 0 ]
    then
        echo "Error: Preprocessing of $(display_name "$1") failed." >&2
        if [ -n "$exit_on_fail" ]
        then
            exit $status
        else
            return $status
        fi
    fi

    # Can exit if exit_on_fail set; always prints error message
    compile_std_plexil "$ple_fname" "$2"
    status=$?

    # Delete preprocessor output file if successful
    if [ $status -eq 0 ]
    then
        /bin/rm -f "$ple_fname"
    fi

<<<<<<< HEAD
    compile_std_plexil "$ple_fname"
    status=$?

    if [ $status -ne 0 ]
    then
        # Don't delete preprocessor output file in case
        # the error is a result of a macro goof.
        echo "Error: Compilation of $1 failed." >&2
        exit $status
    fi

    # Delete preprocessor output file
    /bin/rm -f "$ple_fname"

    return 0
=======
    return $status
}

# Determine the type of input file, where to write the output,
# and run the appropriate compilation script.
# If specified_output is non-empty, use this as result file name
# $1: the file to compile
compile_one_file()
{
    # Get the extension from the set of recognized extensions
    local in_ext="$(expr "$1" : '.*\.\([ep][lps][eipt]\)$')"

    local dest=
    if [ -n "$specified_output" ]
    then
        dest="$(safe_name "$specified_output")"
    else
        dest_dir="${dest_dir:-$(dirname "$1")}"
        local base="$(basename "$1")"
        case "$in_ext" in
            epx | pl[eip] )
                dest="${dest_dir}/$(printf '%s\n' "$base" | sed -e "s/$in_ext$/plx/")"
                ;;
            pst )
                dest="${dest_dir}/$(printf '%s\n' "$base" | sed -e "s/$in_ext$/psx/")"
                ;;
            # don't worry about default case, see below
        esac
    fi

    case "$in_ext" in
        epx )
            test -z "$quiet" && \
                echo "Compiling Extended PLEXIL file $(display_name "$1") to $(display_name "$dest")"
            compile_ext_plexil "$1" "$dest"
            ;;
        
        ple )
            test -z "$quiet" && \
                echo "Compiling Standard PLEXIL file $(display_name "$1") to $(display_name "$dest")"
            compile_std_plexil "$1" "$dest"
            ;;
        
        pli )
            test -z "$quiet" && \
                echo "Compiling Plexilisp file $(display_name "$1") to $(display_name "$dest")"
            compile_plexilisp "$1" "$dest"
            ;;
        
        plp )
            test -z "$quiet" && \
                echo "Pre-processing and compiling Standard PLEXIL file $(display_name "$1") to $(display_name "$dest")"
            compile_plp "$1" "$dest"
            ;;

        pst )
            test -z "$quiet" && \
                echo "Compiling Plexilscript file $(display_name "$1") to $(display_name "$dest")"
            compile_plexilscript "$1" "$dest"
            ;;

        * )
            echo 'Error: Unrecognized file type' >&2
            echo "Unable to select compiler for $(display_name "$1")" >&2
            if [ -n "$exit_on_fail" ]
            then
                usage >&2
                exit 2
            fi
            ;;
    esac
    local status=$?

    if [ $status -eq 0 ] && [ -n "$check" ] && [ "$in_ext" != 'pst' ] && [ -r "$output" ]
    then
        $plexil_checker "$output"
        status=$?
    fi
    return $status
>>>>>>> 445f5b01
}

# Parse options
while [ "$1" != "${1#-}" ]
do
    case "$1" in
<<<<<<< HEAD
        ( -c | -check )
        check="$1"
        shift
        ;;

        ( -d | -debug )
        debug="$1"
        shift
        ;;
=======
        -c | -check )
            check="$1"
            ;;

        -d | -debug )
            debug="$1"
            ;;

        -e | -exit-on-failiure )
            exit_on_fail="$1"
            ;;
>>>>>>> 445f5b01

        -h | -help | --help )
            usage
            exit 0
            ;;

        -I )
            pp_args="$pp_args $1 $2"
            shift
            ;;

        -k | -keep-epx )
            keep_epx="$1"
            ;;

        -o | -output )
            if [ -z "$2" ] || [ "$2" != "${2#-}" ]
            then
                echo "Error: output filename missing for $1 option" >&2

                usage >&2
                exit 2
            fi
            specified_output="$2"
            shift 
            ;;

        -O | -output-directory )
            if [ -z "$2" ] || [ "$2" != "${2#-}" ]
            then
                echo "Error: output directory missing for $1 option" >&2
                usage >&2
                exit 2
            elif [ ! -d "$2" ]
            then
                echo "Error: specified output directory $(display_name "$2") is not a directory" >&2
                exit 2
            elif [ ! -w "$2" ]
            then
                echo "Error: output directory $(display_name "$2") is not writable" >&2
                exit 2
            fi
            dest_dir="$(safe_name "$2")"
            shift
            ;;
<<<<<<< HEAD
        
        ( -o | -output )
        if [ -z "$2" ] || ( echo "$2" | grep -q -e '^-.*' )
        then
            echo "Error: output filename missing for $1 option"
            usage
            exit 1
        fi
        output="$2"
        shift 2
        ;;

        ( -q | -quiet )
        quiet="$1"
        shift
        ;;

        ( -v | -version )
        echo 'plexilc script version 1.2'
        std_plexil_compiler --version
        exit 0
        ;;
=======

        -p | -pretty-print )
            pretty_print="$1"
            ;;

        -q | -quiet )
            quiet="$1"
            ;;

        -v | -version )
            echo 'plexilc script version 1.3'
            std_plexil_compiler --version
            exit 0
            ;;
>>>>>>> 445f5b01

        *)
            echo "$0: Unrecognized option $1" >&2
            usage >&2
            exit 2
            ;;
    esac
    shift
done

# If we got this far, we are expecting a filename to translate
if [ $# -lt 1 ]
then
    echo "Error: no filename supplied." >&2
    usage >&2
    exit 2
fi

<<<<<<< HEAD
# Select translator for this file based on extension
in_ext="$(expr "$1" : '.*\.\([a-z][a-z][a-z]\)$')"

case "$in_ext" in
    epx )
        compile_ext_plexil "$1"
        ;;
    
    ple )
        compile_std_plexil "$1"
        ;;
    
    plp )
        compile_plp "$1"
        ;;
    
    pli )
        compile_plexilisp "$1"
        ;;

    pst )
        compile_plexilscript "$1"
        ;;

    * )
        echo "Unable to select compiler for $1" >&2
        usage
        exit 1
        ;;
esac
=======
# If the -o option was used we only expect one file to compile
if [ ! -z "$specified_output" ] && [ $# -gt 1 ]
then
    echo "Error: attempting to use -output flag with more than one input file." >&2
    usage >&2
    exit 2
fi

# Once we have read the options and know that we have files
# we can compile each of them sequentially
while [ $# -gt 0 ]
do
    source="$(safe_name "$1")"
    if [ ! -r "$source" ]
    then
        echo "Error: file $(display_name "$source") cannot be read" >&2
        if [ -n "$exit_on_fail" ]
        then
            exit 1
        fi
    else
        compile_one_file "$source"
    fi
    shift
done
>>>>>>> 445f5b01

exit 0<|MERGE_RESOLUTION|>--- conflicted
+++ resolved
@@ -45,30 +45,6 @@
 
 usage ()
 {
-<<<<<<< HEAD
-    echo "Usage: $0 [options] <source-file>"
-    echo ' Compile a Plexil plan or simulator script to XML'
-    echo 'Options:'
-    echo '  -h, -help, --help       Print this help and exit'
-    echo '  -v, -version            Print translator version and exit'
-    echo '  -c, -check              Run static checker on output'
-    echo '                          (plan files only)'
-    echo '  -d, -debug              Print debug information to stderr'
-    echo '                          (.plp, .ple files only)'
-    echo '  -o, -output <outfile>   Write translator output to <outfile>'
-    echo '                          (ignored for .pli files)'
-    echo '  -q, -quiet              Parse files quietly'
-    echo '  -I <directory>          Include directory'
-    echo '                          (.plp files only)'
-    echo 'Not all options are supported for all file formats.'
-    echo
-    echo 'Recognized extensions are:'
-    echo '  .epx - Extended Plexil XML plan'
-    echo '  .ple - Plexil plan'
-    echo '  .plp - Plexil plan with preprocessing'
-    echo '  .pli - Plexilisp plan or simulation script'
-    echo '  .pst - Plexilscript simulation script'
-=======
     cat <<EOF
 Usage: $(basename "$0") [options] file...
   Compile Plexil plans or simulator scripts to XML
@@ -101,7 +77,6 @@
   .pli - Plexilisp plan or simulation script
   .pst - Plexilscript simulation script
 EOF
->>>>>>> 445f5b01
 }
 
 if [ -z "$PLEXIL_HOME" ]
@@ -133,11 +108,6 @@
         echo 'or install a Java runtime environment.' >&2
         exit 1
     fi
-<<<<<<< HEAD
-    # shellcheck source=plexil-setup.sh
-    . "$PLEXIL_HOME"/scripts/plexil-setup.sh
-}
-=======
 else
     JAVA="$(command -v java)"
     if [ -z "$JAVA" ]
@@ -149,7 +119,6 @@
         exit 1
     fi
 fi
->>>>>>> 445f5b01
 
 #
 # Jar file locations
@@ -174,54 +143,12 @@
 {
     if [ "$1" != "${1#-}" ]  # ${1#-} = $1 with '-' as a prefix removed
     then
-<<<<<<< HEAD
-        printf '%s\n' "$output"
-        return
-=======
         printf './%s' "$1"
     else
         printf '%s' "$1"
->>>>>>> 445f5b01
-    fi
-}
-
-<<<<<<< HEAD
-    in_ext="$(expr "$1" : '.*\.\([a-z][a-z][a-z]\)$')"
-    case "$in_ext" in
-        ( ple | pli | plp | epx )
-        echo "$1" | sed -e "s/$in_ext$/plx/"
-        ;;
-
-        pst )
-            echo "$1" | sed -e "s/$in_ext$/psx/"
-            ;;
-        * )
-            echo "Unrecognized filename extension \"$in_ext\" for $1" >&2
-            echo 'Supported extensions are: epx ple pli plp pst' >&2
-            exit 1
-            ;;
-    esac
-}
-
-check_env
-
-JARS_DIR="$PLEXIL_HOME"/jars
-ANTLR_RUNTIME_JAR=antlr-3.5.2-complete-no-st3.jar
-JAVA=java
-if [ -n "$JAVA_HOME" ]
-then
-    JAVA="$JAVA_HOME"/bin/java
-fi
-
-# Commands to execute
-plexil_checker="$PLEXIL_HOME/scripts/checkDecls"
-
-std_plexil_compiler()
-{
-    "$JAVA" -classpath "$JARS_DIR/PlexilCompiler.jar:$JARS_DIR/$ANTLR_RUNTIME_JAR:$JARS_DIR/nanoxml.jar:$JARS_DIR/saxon.jar" plexil.Compiler "$@"
-}
-
-=======
+    fi
+}
+
 # Prints a safe display name (i.e. one lacking control characters)
 # for the file name.
 # $1: the file name to display safely
@@ -243,7 +170,6 @@
 # Compile a .ple file
 # $1: the file to compile
 # $2: Where to put the result
->>>>>>> 445f5b01
 compile_std_plexil()
 {
     # Plexil plan
@@ -259,23 +185,11 @@
         exit 1
     fi
 
-<<<<<<< HEAD
-    output="$(generate_output_fname "$1")"
-
-    if [ -n "$quiet" ]
-    then
-        # shellcheck disable=SC2086
-        std_plexil_compiler $options -o "$output" "$1" > /dev/null 2>&1
-    else 
-        # shellcheck disable=SC2086
-        std_plexil_compiler $options -o "$output" "$1"
-=======
     if [ -n "$quiet" ]
     then
         std_plexil_compiler "$1" "$2" > /dev/null 2>&1
     else 
         std_plexil_compiler "$1" "$2"
->>>>>>> 445f5b01
     fi
     local status=$?
     if [ $status -ne 0 ]
@@ -336,15 +250,9 @@
 
     if [ -n "$quiet" ]
     then
-<<<<<<< HEAD
-        emacs --batch --no-site-file --load "$PLEXIL_HOME"/compilers/plexilisp/plexil.el "$1" --eval '(plexil)' > /dev/null 2>&1
-    else
-        emacs --batch --no-site-file --load "$PLEXIL_HOME"/compilers/plexilisp/plexil.el "$1" --eval '(plexil)'
-=======
         plexilisp_compiler "$1" > /dev/null 2>&1
     else
         plexilisp_compiler "$1"
->>>>>>> 445f5b01
     fi
 
     # Translator can fail silently without producing a .plx file.
@@ -352,15 +260,6 @@
     local actual_output="$(generate_output_fname "$1")"
     if [ ! -r "$actual_output" ]
     then
-<<<<<<< HEAD
-        echo 'Warning: -o/-output option is ignored for Plexilisp'
-        output=""
-    fi
-
-    # If plexilisp generates a plan, we can check it.
-    output="$(generate_output_fname "$1")"
-    if [ -r "$output" ] && [ -n "$check" ]
-=======
         echo "Error: Plexilisp translation of $(display_name "$1") failed." >&2
         if [ -n "$exit_on_fail" ]
         then
@@ -371,7 +270,6 @@
     fi
 
     if [ "$2" != "$actual_output" ]
->>>>>>> 445f5b01
     then
         /bin/mv "$actual_output" "$2"
     fi
@@ -388,14 +286,8 @@
 compile_ext_plexil()
 {
     # Extended Plexil XML plan
-<<<<<<< HEAD
-    output="$(generate_output_fname "$1")"
-    "$PLEXIL_HOME"/scripts/eplexil "$1" "$output"
-    status=$?
-=======
     "$PLEXIL_HOME"/scripts/eplexil "$1" "$2"
     local status=$?
->>>>>>> 445f5b01
     if [ $status -ne 0 ]
     then
         echo "Error: Extended Plexil translation of $(display_name "$1") failed." >&2
@@ -413,11 +305,6 @@
 compile_plexilscript()
 {
     # Plexilscript
-<<<<<<< HEAD
-    output=$(generate_output_fname "$1")
-    "$JAVA" -classpath "$JARS_DIR/plexilscript.jar:$JARS_DIR/antlr.jar" plexilscript.PlexilScriptParse < "$1" > "$output"
-    status=$?
-=======
     if [ ! -r "$PLEXILSCRIPT_JAR" ]
     then
         cat >&2 <<EOF
@@ -432,7 +319,6 @@
 
     "$JAVA" -classpath "$PLEXILSCRIPT_JAR:$ANTLR2_JAR" plexilscript.PlexilScriptParse < "$1" > "$2"
     local status=$?
->>>>>>> 445f5b01
     if [ $status -ne 0 ]
     then
         echo "Error: compilation of $(display_name "$1") failed." >&2
@@ -450,12 +336,6 @@
 compile_plp()
 {
     # Standard Plexil w/ preprocessing
-<<<<<<< HEAD
-    ple_fname="$(echo "$1" | sed -e 's|.plp$|.ple|')"
-    # shellcheck disable=SC2086
-    "$PLEXIL_HOME"/scripts/plexilpp $pp_args -o "$ple_fname" "$1"
-    status=$?
-=======
 
     # Where to put the intermediate file
     local ple_fname="$(echo "$1" | sed -e 's|.plp$|.ple|')"
@@ -463,7 +343,6 @@
     # shellcheck disable=SC2086
     "$PLEXIL_HOME"/scripts/plexilpp $pp_args -o "$ple_fname" "$1"
     local status=$?
->>>>>>> 445f5b01
     if [ $status -ne 0 ]
     then
         echo "Error: Preprocessing of $(display_name "$1") failed." >&2
@@ -485,23 +364,6 @@
         /bin/rm -f "$ple_fname"
     fi
 
-<<<<<<< HEAD
-    compile_std_plexil "$ple_fname"
-    status=$?
-
-    if [ $status -ne 0 ]
-    then
-        # Don't delete preprocessor output file in case
-        # the error is a result of a macro goof.
-        echo "Error: Compilation of $1 failed." >&2
-        exit $status
-    fi
-
-    # Delete preprocessor output file
-    /bin/rm -f "$ple_fname"
-
-    return 0
-=======
     return $status
 }
 
@@ -581,24 +443,12 @@
         status=$?
     fi
     return $status
->>>>>>> 445f5b01
 }
 
 # Parse options
 while [ "$1" != "${1#-}" ]
 do
     case "$1" in
-<<<<<<< HEAD
-        ( -c | -check )
-        check="$1"
-        shift
-        ;;
-
-        ( -d | -debug )
-        debug="$1"
-        shift
-        ;;
-=======
         -c | -check )
             check="$1"
             ;;
@@ -610,7 +460,6 @@
         -e | -exit-on-failiure )
             exit_on_fail="$1"
             ;;
->>>>>>> 445f5b01
 
         -h | -help | --help )
             usage
@@ -656,30 +505,6 @@
             dest_dir="$(safe_name "$2")"
             shift
             ;;
-<<<<<<< HEAD
-        
-        ( -o | -output )
-        if [ -z "$2" ] || ( echo "$2" | grep -q -e '^-.*' )
-        then
-            echo "Error: output filename missing for $1 option"
-            usage
-            exit 1
-        fi
-        output="$2"
-        shift 2
-        ;;
-
-        ( -q | -quiet )
-        quiet="$1"
-        shift
-        ;;
-
-        ( -v | -version )
-        echo 'plexilc script version 1.2'
-        std_plexil_compiler --version
-        exit 0
-        ;;
-=======
 
         -p | -pretty-print )
             pretty_print="$1"
@@ -694,7 +519,6 @@
             std_plexil_compiler --version
             exit 0
             ;;
->>>>>>> 445f5b01
 
         *)
             echo "$0: Unrecognized option $1" >&2
@@ -713,38 +537,6 @@
     exit 2
 fi
 
-<<<<<<< HEAD
-# Select translator for this file based on extension
-in_ext="$(expr "$1" : '.*\.\([a-z][a-z][a-z]\)$')"
-
-case "$in_ext" in
-    epx )
-        compile_ext_plexil "$1"
-        ;;
-    
-    ple )
-        compile_std_plexil "$1"
-        ;;
-    
-    plp )
-        compile_plp "$1"
-        ;;
-    
-    pli )
-        compile_plexilisp "$1"
-        ;;
-
-    pst )
-        compile_plexilscript "$1"
-        ;;
-
-    * )
-        echo "Unable to select compiler for $1" >&2
-        usage
-        exit 1
-        ;;
-esac
-=======
 # If the -o option was used we only expect one file to compile
 if [ ! -z "$specified_output" ] && [ $# -gt 1 ]
 then
@@ -770,6 +562,5 @@
     fi
     shift
 done
->>>>>>> 445f5b01
 
 exit 0