--- conflicted
+++ resolved
@@ -57,35 +57,12 @@
 # Make sure a true input file is added as argument
 if [ ! -f "$1" ]
 then
-<<<<<<< HEAD
-    echo "Error: Cannot find file $1"
-    exit 2
-fi
-
-if [ -z "$(command -v xmllint)" ]
-then
-    echo "Error: program 'xmllint' not found."
-    echo 'Ensure that it can be found in PATH.'
-=======
     echo "Error: Cannot find file $1" >&2
->>>>>>> 445f5b01
     exit 2
 fi
 
 if [ -z "$PLEXIL_HOME" ]
 then
-<<<<<<< HEAD
-    echo 'Error: Please set environment variable PLEXIL_HOME'
-    echo "to the full pathname of your 'plexil' or 'trunk' directory."
-    echo 'Exiting.'
-    exit 2
-fi
-
-JAVA=java
-if [ -n "$JAVA_HOME" ]
-then
-    JAVA="$JAVA_HOME"/bin/java
-=======
     echo 'Error: Please set environment variable PLEXIL_HOME' >&2
     echo "to the full pathname of your 'plexil' or 'trunk' directory." >&2
     echo 'Exiting.' >&2
@@ -112,51 +89,31 @@
         echo 'or install a Java runtime environment.' >&2
         exit 2
     fi
->>>>>>> 445f5b01
 fi
 
 # Make sure checker jar file exists
 prog="$PLEXIL_HOME"/checker/global-decl-checker.jar
 if [ ! -f "$prog" ]
 then
-<<<<<<< HEAD
-  echo "Cannot find file $prog. To build it:"
-  echo "  cd $PLEXIL_HOME/checker"
-  echo '  ant jar'
-  echo 'If JAR is located elsewhere, please update the location in the script.'
-=======
   echo "Cannot find file $prog. To build it:" >&2
   echo "  cd $PLEXIL_HOME/checker" >&2
   echo '  ant jar' >&2
   echo 'If JAR is located elsewhere, please update the location in the script.' >&2
->>>>>>> 445f5b01
   exit 2
 fi
 
 # First validate against Core Plexil schema
-<<<<<<< HEAD
-xmllint --noout --schema "$PLEXIL_HOME"/schema/core-plexil.xsd "$1"
-result=$?
-if [ $result -ne 0 ]
-then
-    echo "Validation of $1 against PLEXIL schema failed."
-=======
 if [ -z "$(command -v xmllint)" ]
 then
     echo "Warning: program 'xmllint' not found. Skipping validation against schema." >&2
 elif ! xmllint --noout --schema "$PLEXIL_HOME"/schema/core-plexil.xsd "$1"
 then
     echo "Validation of $1 against PLEXIL schema failed." >&2
->>>>>>> 445f5b01
     exit 1
 fi
 
 # Run and check result of the program
-<<<<<<< HEAD
-"$JAVA" -jar "$prog" "$@"
-=======
 "$JAVA" -jar "$prog" "$debug" "$1"
->>>>>>> 445f5b01
 result=$?
 if [ $result -eq 0 ]
 then
